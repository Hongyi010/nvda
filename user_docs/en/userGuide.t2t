--- conflicted
+++ resolved
@@ -1,2268 +1,2264 @@
-NVDA NVDA_VERSION User Guide
-
-
-%!includeconf: ../userGuide.t2tconf
-%kc:title: NVDA NVDA_VERSION Commands Quick Reference
-
-= Table of Contents =[toc]
-%%toc
-
-+ Introduction +
-NonVisual Desktop Access (NVDA) is a free and open source screen reader for the Microsoft Windows operating system.
-Providing feedback via synthetic speech and Braille, it enables blind or vision impaired people to access computers running Windows for no more cost than a sighted person.
-NVDA is developed by [NV Access http://www.nvaccess.org/], with contributions from the community.
-
-++ General Features ++
-NVDA allows blind and vision impaired people to access and interact with the Windows operating system and many third party applications.
-
-Major highlights include:
-- Support for popular applications including web browsers, email clients, internet chat programs and office suites
-- Built-in speech synthesizer supporting over 80 languages
-- reporting of textual formatting where available such as font name and size, style and spelling errors
-- Automatic announcement of text under the mouse and optional audible indication of the mouse position
-- Support for many refreshable braille displays, including input of computer braille for braille displays which have a braille keyboard
-- Ability to run entirely from a USB stick or other portable media without the need for installation
-- Easy to use talking installer
-- Translated into 47 languages
-- Support for modern Windows Operating Systems including both 32 and 64 bit variants
-- Ability to run on Windows logon and other secure screens
-- Support for common accessibility interfaces such as Microsoft Active Accessibility, Java Access Bridge, IAccessible2 and UI Automation (UI Automation only supported in Windows 7 and later)
-- support for Windows Command Prompt and console applications
--
-
-++ Internationalization ++
-It is important that people anywhere in the world, no matter what language they speak, get equal access to technology.
-Besides English, NVDA has been translated into 47 languages including: Afrikaans, Albanian, Amharic, Arabic, Aragonese, Brazilian Portuguese, Bulgarian, Catalan, Colombian Spanish, Croatian, Czech, Danish, Dutch, Farsi, Finnish, French, Galician, Greek, Georgian, German, Hebrew, Hindi, Hungarian, Icelandic, Irish, Italian, Japanese, Korean, Nepali, Norwegian, Polish, Portuguese, Punjabi, Romanian, Russian, Serbian, Slovak, Slovenian, Spanish, Swedish, Tamil, Thai, Traditional and Simplified Chinese, Turkish, Ukrainian and Vietnamese.
-
-++ Speech Synthesizer Support ++
-Apart from providing its messages and interface in several languages, NVDA can also enable the user to read content in any language, as long as they have a speech synthesizer that can speak that language.
-
-NVDA is bundled with [eSpeak NG https://github.com/espeak-ng/espeak-ng], a free, open-source, multi-lingual speech synthesizer.
-
-Information about other speech synthesizers that NVDA supports can be found in the [Supported Speech Synthesizers #SupportedSpeechSynths] section.
-
-++ Braille support ++
-For users that own a refreshable braille display, NVDA can output its information in Braille.
-Please see the [Supported Braille Displays #SupportedBrailleDisplays] section for information about the supported braille displays.
-
-NVDA supports braille codes for many languages, including contracted, uncontracted and computer braille codes for many languages.
-
-++ Licence and Copyright ++
-NVDA is copyright NVDA_COPYRIGHT_YEARS NVDA contributors.
-
-NVDA is covered by the GNU General Public License (Version 2).
-You are free to share or change this software in any way you like as long as it is accompanied by the license and you make all source code available to anyone who wants it.
-This applies to both original and modified copies of this software, plus any derivative works.
-For further details, you can [view the full licence. http://www.gnu.org/licenses/old-licenses/gpl-2.0.html]
-
-+ System Requirements +
-- Operating Systems: all 32-bit and 64-bit editions of Windows XP, Windows Vista, Windows 7, Windows 8, Windows 8.1 and Windows 10 (including Server operating Systems)
- - For Windows XP 32-bit, NVDA requires Service Pack 2 or higher.
- - For Windows Server 2003, NVDA requires Service Pack 1 or higher.
- - For Windows Vista, NVDA requires Service Pack 2 and the [KB2763674 https://support.microsoft.com/en-us/kb/2763674] update.
- Both of these should be installed if all available updates are applied via Windows Update.
-- Memory: 256 mb or more of RAM
-- Processor speed: 1.0 ghz or above
-- About 90 MB of storage space.
--
-
-+ Getting and Setting Up NVDA +
-If you have not yet got a copy of NVDA, you can download it from [www.nvaccess.org NVDA_URL].
-
-Go to the download section and you will find a link to download the latest version of NVDA.
-
-Running the file you have just downloaded will start a temporary copy of NVDA.
-You will then be asked if you want to install NVDA, create a portable copy or just continue using the temporary copy.
-
-If you plan to  always use NVDA on this computer, you will want to choose to install NVDA.
-Installing NVDA will allow for additional functionality such as automatic starting after logon, the ability to read the Windows Logon and Windows security screens (which cannot be done with portable and temporary copies) and creation of Start Menu and desktop shortcuts.
-The installed copy is also able to create a portable copy itself at any time.
-
-If you want to take NVDA with you on a USB thumb drive or other writable  media, then you  should choose to create a portable copy.
-The portable copy also has the ability to install itself on any computer at a later time.
-However, if you wish to copy NVDA onto read-only media such as a CD, you should just copy the download package.
-Running the portable version directly from read-only media is not supported at this time.
-
-Using the temporary copy of NVDA is also an option (e.g. for demonstration purposes), though  starting NVDA in this way each time can become very time consuming.
-
-++ Portable and Temporary Copy Restrictions ++
-Apart from the  inability to automatically start during and/or after log-on, the portable and temporary copies of NVDA also have the following restrictions:
-- The inability to interact with applications running with administrative privileges, unless of course NVDA itself has been run also with these privileges (not recommended).
-- The inability to read User Account Control (UAC) screens when trying to start an application with administrative privileges.
-- Windows 8 and later: the inability to support input from a touch screen.
-- Windows 8 and later: the inability to provide features such as browse mode and speaking of typed characters in Windows Store apps.
--
-
-++ Installing NVDA ++
-If installing NVDA directly from the NVDA download package, press the Install NVDA button.
-If you have already closed this dialog or are wanting to install from a portable copy, please choose the Install NVDA menu item found under Tools in the NVDA menu.
-
-The installation dialog that appears will confirm whether you wish to install NVDA and will also tell you whether  this installation will be updating a previous install.
-Pressing the Continue button will start installing NVDA.
-There are also a few options in this dialog which are explained below.
-Once the installation has completed, a message will appear telling you that it was successful.
-Pressing OK at this point will restart the newly installed copy of NVDA.
-
-+++ Start at Windows Logon +++
-This option allows you to choose whether or not NVDA should automatically start while on the Windows Logon screen, before you have entered a password.
-This also includes UAC control and other secure screens.
-
-+++ Create Desktop Shortcut (ctrl+alt+n) +++
-This option allows you to choose whether or not NVDA should create a shortcut on the desktop to start NVDA. 
-If created, this shortcut will also be assigned a  shortcut key of control+alt+n, allowing you to start NVDA at any time with this key stroke.
-
-+++ Copy Portable Configuration to Current User Account +++
-This option allows you to choose whether or not NVDA should copy the user configuration from the currently running NVDA into the configuration for the currently logged on  user, for the installed copy of NVDA. 
-This will not  copy the configuration for   any other users  of this system nor to the system configuration for use at Windows Logon and other secure screens.
-This option is only available when installing from a portable copy, not when installing directly from the downloaded Launcher package.
-
-++ Creating a Portable Copy ++
-If creating a portable copy directly from the NVDA download  package, simply press the Create Portable Copy button.
-If you have already closed this dialog or you are running an installed copy of NVDA, choose the Create Portable copy menu item found under Tools in the NVDA menu.
-
-The Dialog that appears allows you to choose where the portable copy should be created.
-This can be a directory on your hard drive or a location on a USB thumb drive or other portable media.
-There is also an option to choose whether NVDA should copy the logged on user's current NVDA configuration for use  with the newly created portable copy.
- This option is only available when creating a portable copy from an installed copy, not when creating from the download package.
-Pressing Continue will create the portable copy.
-Once creation is complete, a message will appear telling you it was successful.
-Press OK to dismiss this dialog.
-
-+ Getting started with NVDA +
-
-++ Launching NVDA ++
-If you have installed NVDA with the installer, then starting NVDA is as simple as either pressing control+alt+n, or choosing NVDA from the NVDA menu under Programs on the Start Menu.
-Additionally you can type NVDA into the Run dialog and press Enter.
-You can also pass some [command line options #CommandLineOptions] which allows you to restart NVDA (-r), quit (-q), disable add-ons (--disable-addons), etc.
-
-To start the portable version, go to the directory you unpacked NVDA to, and press enter or double click on nvda.exe.
-
-As NVDA starts, you will first hear an ascending set of tones (telling you that NVDA is loading).
-Depending on how fast your computer is, or if you are running NVDA off a USB key or other slower medium, it may take a little while to start.
-If it is taking an extra long time, NVDA should say "Loading NVDA. Please wait..."
-
-If you don't hear any of this, or you hear the Windows error sound, or a descending set of tones, then this means that NVDA has an error, and you will need to possibly report a bug to the developers.
-Please check out the NVDA website for how to do this.
-
-When NVDA starts for the first time, you will be greeted by a dialog box which provides you with some basic information about the NVDA modifier key and the NVDA menu.
-(Please see further sections about these topics.)
-The dialog box also contains three checkboxes.
-The first lets you control if NVDA should use the capslock as an NVDA modifier key.
-The second specifies whether NVDA should start automatically after you log on to Windows and is only available for installed copies of NVDA.
-The third lets you control if this Welcome dialog should appear each time NVDA starts.
-
-++ About NVDA keyboard commands ++
-
-+++ The NVDA Modifier Key +++
-Most NVDA-specific keyboard commands consist of pressing a particular key called the NVDA modifier key in conjunction with one or more other keys.
-Notable exceptions to this are the text review commands for the desktop keyboard layout which just use the numpad keys by themselves, but there are some other exceptions as well.
-
-NVDA can be configured so that the numpad Insert, Extended Insert and/or capslock key can be used as the NVDA modifier key.
-By default, both the numpad Insert and Extended Insert keys are set as NVDA modifier keys.
-
-If you wish to cause one of the NVDA modifier keys to behave as it usually would if NVDA were not running (e.g. you wish to turn capslock on when you have set capslock to be an NVDA modifier key), you can press the key twice in quick succession.
-
-+++ Keyboard Layouts +++
-NVDA currently comes with two sets of key commands (known as keyboard layouts): the desktop layout and the laptop layout.
-By default, NVDA  is set to use the Desktop layout, though you can switch to the Laptop layout in the Keyboard Settings, found under Preferences in the NVDA menu.
-
-The Desktop layout makes heavy use of the numpad (with numlock off).
-Although most laptops do not have a physical numpad, some laptops can emulate one by holding down the FN key and pressing letters and numbers on the right-hand side of the keyboard (7, 8, 9, u, i, o, j, k, l, etc.).
-If your laptop cannot do this or does not allow you to turn numlock off, you may want to switch to the Laptop layout instead.
-
-++ NVDA Touch Gestures ++
-If you are running NVDA on a device with a touch screen and running Windows 8 or higher, you can also control NVDA directly via the touch screen.
-While NVDA is running, all touch input will go directly to NVDA. 
-Therefore, actions that can be performed normally without NVDA will not work.
-
-+++ Exploring the Screen +++
-The most basic action you can perform with the touch screen is to announce the control or text at any point on the screen.
-To do this, place one finger anywhere on the screen.
-You can also keep your finger on the screen and move it around to read other controls and text that your finger moves over.
-
-+++ Touch Gestures +++
-When NVDA commands are described later in this user guide, they may list a touch gesture which can be used to activate that command with the touch screen.
-Following are some instructions on how to perform the various touch gestures.
-
-==== Taps ====
-Tap the screen quickly with one or more fingers.
-
-Tapping once with one  finger is simpley known as a tap.
-Tapping with 2 fingers at the same time is a 2-finger tap and so on.
-
-If the same tap is performed one or more times again in quick succession, NVDA will instead treat this as a multi-tap gesture.
-Tapping twice will result in a double tap.
-Tapping 3 times will result in a triple tap and so on.
-Of course, these multi-tap gestures also recognize how many fingers were used, so it's possible to have gestures like a 2-finger triple tap, a 4-finger tap, etc. 
-
-==== Flicks ====
-Quickly swipe your finger across the screen.
-
-There are 4 possible flick gestures depending on the direction: flick left, flick right, flick up and flick down.
-
-Just like taps, more than one finger can be used to perform the gesture.
-Therefore, gestures such as 2-finger flick up and 4-finger flick left are all possible.
-
-+++ Touch Modes +++
-As there are many more NVDA commands than possible touch gestures, NVDA has several touch modes you can switch between which make certain subsets of commands available.
-The two modes are text mode and object mode. 
-Certain NVDA commands listed in this document may have a touch mode listed in brackets after the touch gesture.
-For example, flick up (text mode) means that the command will be performed if you flick up, but only while in text mode.
-If the command does not have a mode listed, it will work in any mode.
-
-%kc:beginInclude
-To toggle touch modes, perform a 3-finger tap.
-%kc:endInclude
-
-++ Input Help Mode ++
-Many NVDA commands are mentioned throughout the rest of this user guide, but an easy way to explore all the different commands is to turn on input help.
-
-To turn on input help, press NVDA+1.
-To turn it off, press NVDA+1 again.
-While in input help, performing any input gesture (such as pressing a key or performing a touch gesture) will report the action and describe what it does (if anything).
-The actual  commands will not execute while in input help mode.
-
-++ The NVDA menu ++
-The NVDA menu allows you to control NVDA's settings, access help, save/revert your configuration, Modify speech dictionaries, access additional tools and exit NVDA.
-
-To get to the NVDA menu from anywhere in Windows while NVDA is running, press NVDA+n on the keyboard or perform a 2-finger double tap on the touch screen.
-You can also get to the NVDA menu via the windows system tray.
-Either right-click on the NVDA icon located in the system tray, or access the system tray by pressing the windows logo key+B, DownArrow to the NVDA icon and press the applications key located next to the right control key on most keyboards.
-When the menu comes up, You can use the arrow keys to navigate the menu, and the enter key to activate an item.
-
-++ Basic NVDA commands ++
-%kc:beginInclude
-|| Name | Desktop key | Laptop key | Touch | Description |
-| Stop speech | Control | control | 2-finger tap | Instantly stops speaking |
-| Pause Speech | shift | shift | none | Instantly pauses speech. Pressing it again will continue speaking where it left off (if pausing is supported by the current synthesizer) |
-| NVDA Menu | NVDA+n | NVDA+n | 2-finger double tap | Pops up the NVDA menu to allow you to access preferences, tools, help, etc. |
-| Toggle Speech Mode | NVDA+s | NVDA+s | none | Toggles speech mode between speech, beeps and off. |
-| Toggle Input Help Mode | NVDA+1 | NVDA+1 | none | Pressing any key in this mode will report the key, and the description of any NVDA command associated with it |
-| Quit NVDA | NVDA+q | NVDA+q | none | Exits NVDA |
-| Pass next key through | NVDA+f2 | NVDA+f2 | none | Tells NVDA to pass the next key press straight through to the active application, even if it is normally treeted as an NVDA key command |
-| Toggle application sleep mode on and off | NVDA+shift+s | NVDA+shift+z | none | sleep mode disables all NVDA commands and speech/braille output for the current application. This is most useful in applications that provide their own speech or screen reading features. Press this command again to disable self voicing mode. |
-%kc:endInclude
-
-++ Reporting System Information ++
-%kc:beginInclude
-|| Name | key | Description |
-| Report date/time | NVDA+f12 | Pressing once reports the current time, pressing twice reports the date |
-| Report battery status | NVDA+shift+b | Reports the battery status i.e. whether AC power is in use or the current charge percentage. |
-| Report clipboard text | NVDA+c | Reports the Text in the clipboard if there is any. |
-%kc:endInclude
-
-+ Navigating with NVDA +
-NVDA allows you to explore and navigate the system in several ways, including both normal interaction and review.
-
-++ Objects ++[Objects]
-Each Application and the operating system itself consist of many objects.
-An object is a single item such as a piece of text, button, checkbox, slider, list or editable text field.
-
-++ Navigating with the System Focus ++[SystemFocus]
-The system focus, also known simply as the focus, is the [object #Objects] which receives keys typed on the keyboard.
-For example, if you are typing into an editable text field, the editable text field has the focus.
-
-The Most common way of navigating around Windows with NVDA is to simply move the system focus using standard Windows keyboard commands, such as pressing tab and shift+tab to move forward and back between controls, pressing alt to get to the menu bar and then using the arrows to navigate menus, and using alt+tab to move between running applications.
-As you do this, NVDA will report information about the object with focus, such as its name, type, value, state, description, keyboard shortcut and positional information.
-
-There are some key commands that are useful when moving with the System focus:
-%kc:beginInclude
-|| Name | Desktop key | Laptop key | Description |
-| Report current focus | NVDA+tab | NVDA+tab | announces the current object or control that has the System focus. Pressing twice will spell the information |
-| Report title | NVDA+t | NVDA+t | Reports the title of the currently active window. Pressing twice will spell the information. Pressing three times will copy it to the clipboard |
-| Read active window | NVDA+b | NVDA+b | reads all the controls in the currently active window (useful for dialogs) |
-| Report Status Bar | NVDA+end | NVDA+shift+end | Reports the Status Bar if NVDA finds one. It also moves the navigator object to this location. Pressing twice will spell the information |
-%kc:endInclude
-
-++ Navigating with the System Caret ++[SystemCaret]
-When an [object #Objects] that allows navigation and/or editing of text is [focused #SystemFocus], you can move through the text using the system caret, also known as the edit cursor.
-
-When the focus is on an object that has the system caret, you can use the arrow keys, page up, page down, home, end, etc. to move through the text.
-You can also change the text if the control supports editing.
-NVDA will announce as you move by character, word and line, and will also announce as you select and unselect text.
-
-NVDA provides the following key commands in relation to the system caret:
-%kc:beginInclude
-|| Name | Desktop key | Laptop key | Description |
-| Say all | NVDA+downArrow | NVDA+a | Starts reading from the current position of the system caret, moving it along as it goes |
-| Read current line | NVDA+upArrow | NVDA+l | Reads the line where the system caret is currently situated. Pressing twice spells the line. |
-| Read current text selection | NVDA+Shift+upArrow | NVDA+shift+s | Reads any currently selected text |
-| Next sentence | alt+downArrow | alt+downArrow | Moves the caret to the next sentence and announces it. (only supported in Microsoft Word and Outlook) |
-| Previous sentence | alt+upArrow | alt+upArrow | Moves the caret to the previous sentence and announces it. (only supported in Microsoft Word and Outlook) |
-
-
-When within a table, the following key commands are also available:
-|| Name | Key | Description |
-| Move to previous column | control+alt+leftArrow | Moves the system caret to the previous column (staying in the same row) |
-| Move to next column | control+alt+rightArrow | Moves the system caret to the next column (staying in the same row) |
-| Move to previous row | control+alt+upArrow | Moves the system caret to the previous row (staying in the same column) |
-| Move to next row | control+alt+downArrow | Moves the system caret to the next row (staying in the same column) |
-%kc:endInclude
-
-++ Object Navigation ++[ObjectNavigation]
-Most of the time, you will work with applications using commands which move the [focus #SystemFocus] and the [caret #SystemCaret].
-However, sometimes, you may wish to explore the current application or the Operating System without moving the focus or caret.
-You may also wish to work with [objects #Objects] that cannot be accessed normally using the keyboard.
-In these cases, you can use object navigation.
-
-Object navigation allows you to move between and obtain information about individual [objects #Objects].
-When you move to an object, NVDA will report it similarly to the way it reports the system focus.
-For a way to review all text as it appears on the screen, you can instead use [screen review #ScreenReview].
-
-Rather than having to move back and forth between every single object on the system, the objects are organized hierarchically.
-This means that some objects contain other objects and you must move inside them to access the objects they contain.
-For example, a list contains list items, so you must move inside the list in order to access its items.
-If you have moved to a list item, moving next and previous will take you to other list items in the same list.
-Moving to a list item's containing object will take you back to the list.
-You can then move past the list if you wish to access other objects.
-Similarly, a toolbar contains controls, so you must move inside the toolbar to access the controls in the toolbar.
-
-The object currently being reviewed is called the navigator object.
-Once you navigate to an object, you can review its content using the [text review commands #ReviewingText] while in [Object review mode #ObjectReview].
-By default, the navigator object moves along with the System focus, though this behaviour can be toggled on and off.
-
-Note that braille follows the [focus #SystemFocus] and [caret #SystemCaret] by default, rather than object navigation and text review.
-If you want it to follow object navigation and text review instead, you need to [configure braille to be tethered to #BrailleTether] review.
-
-To navigate by object, use the following commands:
-
-%kc:beginInclude
-|| Name | Desktop key | Laptop key | Touch | Description |
-| Report current object | NVDA+numpad5 | NVDA+shift+o | none | Reports the current navigator object. Pressing twice spells the information, and pressing 3 times copies this object's name and value to the clipboard. |
-| Move to containing object | NVDA+numpad8 | NVDA+shift+upArrow | flick up (object mode) | Moves to the object containing the current navigator object |
-| Move to previous object | NVDA+numpad4 | NVDA+shift+leftArrow | flick left (object mode) | Moves to the object before the current navigator object |
-| Move to next object | NVDA+numpad6 | NVDA+shift+rightArrow | flick right (object mode) | Moves to the object after the current navigator object |
-| Move to first contained object | NVDA+numpad2 | NVDA+shift+downArrow | flick down (object mode) | Moves to the first object contained by the current navigator object |
-| Move to focus object | NVDA+numpadMinus | NVDA+backspace | none | Moves to the object that currently has the system focus, and also places the review cursor at the position of the System caret, if it is showing |
-| Activate current navigator object | NVDA+numpadEnter | NVDA+enter | double tap | Activates the current navigator object (similar to clicking with the mouse or pressing space when it has the system focus) |
-| Move System focus or caret to current review position | NVDA+shift+numpadMinus | NVDA+shift+backspace | none | pressed once Moves the System focus to the current navigator object, pressed twice moves the system caret to the position of the review cursor |
-| Report review cursor location | NVDA+numpadDelete | NVDA+delete | none | Reports information about the location of the text or object at the review cursor. For example, this might include the percentage through the document, the distance from the edge of the page or the exact screen position. Pressing twice may provide further detail. |
-%kc:endInclude
-
-Note: numpad keys require numlock key to be turned off to work properly.
-
-++ Reviewing Text ++[ReviewingText]
-NVDA allows you to read the contents of the [screen #ScreenReview], current [document #DocumentReview] or current [object #ObjectReview] by character, word or line.
-This is mostly useful in places (including Windows command consoles) where there is no [system caret #SystemCaret].
-For example, you might use it to review the text of a long information message in a dialog.
-
-When moving the review cursor, the System caret does not follow along, so you can review text without losing your editing position.
-However, by default, when the System caret moves, the review cursor follows along.
-This can be toggled on and off.
-
-Note that braille follows the [focus #SystemFocus] and [caret #SystemCaret] by default, rather than object navigation and text review.
-If you want it to follow object navigation and text review instead, you need to [configure braille to be tethered to #BrailleTether] review.
-
-The following commands are available for reviewing text:
-%kc:beginInclude
-|| Name | Desktop key | Laptop key | Touch | Description |
-| Move to top line in review | shift+numpad7 | NVDA+control+home | none | Moves the review cursor to the top line of the text |
-| Move to previous line in review | numpad7 | NVDA+upArrow | flick up (text mode) | Moves the review cursor to the previous line of text |
-| Report current line in review | numpad8 | NVDA+shift+. | none | Announces the current line of text where the review cursor is positioned. Pressing twice spells the line. Pressing three times spells the line using character descriptions. |
-| Move to next line in review | numpad9 | NVDA+downArrow | flick down (text mode) | Move the review cursor to the next line of text |
-| Move to bottom line in review | shift+numpad9 | NVDA+control+end | none | Moves the review cursor to the bottom line of text |
-| Move to previous word in review | numpad4 | NVDA+control+leftArrow | 2-finger flick left (text mode) | Moves the review cursor to the previous word in the text |
-| Report current word in review | numpad5 | NVDA+control+. | none | Announces the current word in the text where the review cursor is positioned. Pressing twice spells the word. Pressing three times spells the word using character descriptions. |
-| Move to next word in review | numpad6 | NVDA+control+rightArrow | 2-finger flick right (text mode) | Move the review cursor to the next word in the text |
-| Move to start of line in review | shift+numpad1 | NVDA+home | none | Moves the review cursor to the start of the current line in the text |
-| Move to previous character in review | numpad1 | NVDA+leftArrow | flick left (text mode) | Moves the review cursor to the previous character on the current line in the text |
-| Report current character in review | numpad2 | NVDA+. | none | Announces the current character on the line of text where the review cursor is positioned. Pressing twice reports a description or example of that character. Pressing three times reports the numeric value of the character in decimal and hexadecimal. |
-| Move to next character in review | numpad3 | NVDA+rightArrow | flick right (text mode) | Move the review cursor to the next character on the current line of text |
-| Move to end of line in review | shift+numpad3 | NVDA+end | none | Moves the review cursor to the end of the current line of text |
-| Say all with review | numpadPlus | NVDA+shift+a | 3-finger flick down (text mode) | Reads from the current position of the review cursor, moving it as it goes |
-| Select then Copy from review cursor | NVDA+f9 | NVDA+f9 | none | Starts the select then copy process from the current position of the review cursor. The actual action is not performed until you tell NVDA where the end of the text range is |
-| Select then Copy to review cursor | NVDA+f10 | NVDA+f10 | none | On the first press, text is selected from the position previously set start marker up to and including the review cursor's current position. After pressing this key a second time, the text will be copied to the Windows clipboard |
-| Report text formatting | NVDA+f | NVDA+f | none | Reports the formatting of the text where the review cursor is currently situated. Pressing twice shows the information in browse mode |
-%kc:endInclude
-
-Note: numpad keys require numlock key to be turned off to work properly.
-
-A good way to remember the basic text review commands  when using the Desktop layout  is to think of them as being in a grid of three by three, with top to bottom being line, word and character and left to right being previous, current and next.
-The layout is illustrated as follows:
-| Previous line | Current line | Next line |
-| Previous word | Current word | Next word |
-| Previous character | Current character | Next character |
-
-++ Review Modes ++[ReviewModes]
-NVDA's [text review commands #ReviewingText] can review content within the current navigator object, current document or screen, depending on the review mode selected.
-Review modes are a replacement for the older Flat Review concept found in NVDA.
-
-The following commands switch between review modes:
-%kc:beginInclude
-|| Name | Desktop key | Laptop key | Touch | Description |
-| switch to next review mode | NVDA+numpad7 | NVDA+pageUp | 2-finger flick up | switches to the next available review mode |
-| switch to previous review mode | NVDA+numpad1 | NVDA+pageDown | 2-finger flick down | switches to the previous available review mode |
-%kc:endInclude
-
-+++ Object Review +++[ObjectReview]
-While in object review mode, you are able to only review the content of the current [navigator object #ObjectNavigation].
-For objects such as editable text fields or other basic text controls, this will generally be the text content.
-For other objects, this may be the name and/or value.
-
-+++ Document Review +++[DocumentReview]
-When the [navigator object #ObjectNavigation] is within a browse mode document (e.g. web page) or other complex document (e.g. a Lotus Symphony document), it is possible to switch to the document review mode.
-The document review mode allows you to review the text of the entire document.
-
-When switching from object review to document review, the review cursor is placed in the document at the position of the navigator object.
-When moving around the document with review commands, the navigator object is automatically updated to the object found at the current review cursor position.
-
-Note that NVDA will switch to document review from object review automatically when moving around browse mode documents.
-
-+++ Screen Review +++[ScreenReview]
-The screen review mode allows you to review the text of the screen as it appears visually within the current application.
-This is similar to the screen review or mouse cursor functionality in many other Windows screen readers.
-
-When switching to screen review mode, the review cursor is placed at the screen position of the current [navigator object #ObjectNavigation].
-When moving around the screen with review commands, the navigator object is automatically updated to the object found at the screen position of the review cursor.
-
-Note that in some newer applications, NVDA may not see some or all text displayed on the screen due to the use of newer screen drawing technologies which are impossible to support at this time.
-
-++ Navigating with the Mouse ++
-When you move the Mouse, NVDA by default reports the text that is directly under the mouse pointer as the pointer moves over it.
-Where supported, NVDA will read the surrounding paragraph of text, though some controls may only read by line.
-
-NVDA can be configured to also announce the type of [object #Objects] under the mouse as it moves (e.g. list, button, etc.).
-This may be useful for totally blind users, as sometimes, the text isn't enough.
-
-NVDA provides a way for users to understand where the mouse is located relative to the dimensions of the screen by playing the current mouse coordinates as audio beeps.
-The higher the mouse is on the screen, the higher the pitch of the beeps.
-The further left or right the mouse is located on the screen, the further left or right the sound will be played (assuming the user has stereo speakers or headphones).
-
-These extra mouse features are not turned on by default in NVDA.
-If you wish to take advantage of them, you can configure them from the [Mouse settings #MouseSettings] dialog, found in the NVDA Preferences menu.
-
-Although a physical mouse or trackpad should be used to navigate with the mouse, NVDA has a few key commands related to the mouse:
-%kc:beginInclude
-|| Name | Desktop key | Laptop key | Description |
-| Left mouse button click | numpadDivide | NVDA+[ | clicks the left mouse button once. The common double click can be performed by pressing this key twice in quick succession |
-| Left mouse button lock | shift+numpadDivide | NVDA+control+[ | Locks the left mouse button down. Press again to release it. To drag the mouse, press this key to lock the left button down and then move the mouse either physically or use one of the other mouse routing commands |
-| Right mouse click | numpadMultiply | NVDA+] | Clicks the right mouse button once. |
-| Right mouse button lock | shift+numpadMultiply | NVDA+control+] | Locks the right mouse button down. Press again to release it. To drag the mouse, press this key to lock the right button down and then move the mouse either physically or use one of the other mouse routing commands |
-| Move mouse to current navigator object | NVDA+numpadDivide | NVDA+shift+m | Moves the mouse to the location of the current navigator object and review cursor |
-| Navigate to the object under the mouse | NVDA+numpadMultiply | NVDA+shift+n | Set the navigator object to the object located at the position of the mouse |
-%kc:endInclude
-
-+ Browse Mode +[BrowseMode]
-Complex read-only documents such as web pages are browsed in NVDA using browse mode.
-This includes documents in Mozilla Firefox, Microsoft Internet Explorer, Mozilla Thunderbird, HTML messages in Microsoft Outlook, Google Chrome, Adobe Reader and Adobe Flash.
-Browse mode is also optionally available for Microsoft Word documents.
-
-In browse mode, the content of the document is made available in a flat representation that can be navigated with the cursor keys as if it were a normal text document.
-All of NVDA's [system caret #SystemCaret] key commands will work in this mode; e.g. say all, report formatting, table navigation commands, etc.
-Information such as whether text is a link, heading, etc. is reported along with the text as you move.
-
-Sometimes, you will need to interact directly with controls in these documents.
-For example, you will need to do this for editable text fields and lists so that you can type characters and use the cursor keys to work with the control.
-You do this by switching to focus mode, where almost all keys are passed to the control.
-When in Browse mode, by default, NVDA will automatically switch to focus mode if you tab to or click on a particular control that requires it.
-Conversely, tabbing to or clicking on a control that does not require focus mode will switch back to browse mode.
-You can also press enter or space to switch to focus mode on controls that require it.
-Pressing escape will switch back to browse mode.
-In addition, you can manually force focus mode, after which it will remain in effect until you choose to disable it.
-
-%kc:beginInclude
-|| Name | Key | Description |
-| Toggle browse/focus modes | NVDA+space | Toggles between focus mode and browse mode |
-| Exit focus mode | escape | switches back to browse mode if focus mode was previously switched to automatically |
-| Refresh browse mode document | NVDA+f5 | Reloads the current document content (useful if certain content seems to be missing from the document. Not available in Microsoft Word and Outlook.) |
-| Find | NVDA+control+f | Pops up a dialog in which you can type some text to find in the current document |
-| Find next | NVDA+f3 | Finds the next occurrence of the text in the document that you previously searched for |
-| Find previous | NVDA+shift+f3 | Finds the previous occurrence of the text in the document you previously searched for |
-| open long description | NVDA+d | Opens a new window containing a long description for the element you are on if it has one. | 
-%kc:endInclude
-
-
-++ Single Letter Navigation ++
-While in browse mode, For quicker navigation, NVDA also provides single character keys to jump to certain fields in the document.
-Note that not all of these commands are supported in every type of document.
-
-%kc:beginInclude
-The following keys by themselves jump to the next available element, while adding the shift key causes them to jump to the previous element:
-- h: heading
-- l: list
-- i: list item
-- t: table
-- k: link
-- n: nonLinked text
-- f: form field
-- u: unvisited link
-- v: visited link
-- e: edit field
-- b: button
-- x: checkbox
-- c: combo box
-- r: radio button
-- q: block quote
-- s: separator
-- m: frame
-- g: graphic
-- d: landmark
-- o: embedded object
-- 1 to 6: headings at levels 1 to 6 respectively
-- a: annotation (comment, editor revision, etc.)
--
-To move to the beginning or end of containing elements such as lists and tables:
-|| Name | Key | Description |
-| Move to start of container | shift+comma | Moves to the start of the container (list, table, etc.) where the caret is positioned |
-| Move past end of container | comma | Moves past the end of the container (list, table, etc.) where the caret is positioned |
-
-%kc:endInclude
-Some web applications such as Gmail, Twitter and Facebook use single letters as shortcut keys.
-If you want to use these while still being able to use your cursor keys to read in browse mode, you can temporarily disable NVDA's single letter navigation keys.
-%kc:beginInclude
-To toggle single letter navigation on and off for the current document, press NVDA+shift+space.
-%kc:endInclude
-
-++ The Elements List ++
-The elements list provides access to a list of various types of elements in the document as appropriate for the application.
-For example, in web browsers, the elements list can list links, headings or landmarks.
-Radio buttons allow you to switch between the different types of elements.
-An edit field is also provided in the dialog which allows you to filter the list to help you search for a particular item on the page.
-Once you have chosen an item, you can use the provided buttons in the dialog to move to or activate that item.
-%kc:beginInclude
-|| Name | Key | Description |
-| Browse mode elements list | NVDA+f7 | Lists various types of elements in the current document |
-%kc:endInclude
-
-++ Embedded Objects ++
-Pages can include rich content using technologies such as Adobe Flash and Sun Java, as well as applications and dialogs.
-Where these are encountered in browse mode, NVDA will report "embedded object", "application" or "dialog", respectively.
-You can press enter on these objects to interact with them.
-If it is accessible, you can then tab around it and interact with it like any other application.
-A key command is provided to return to the original page containing the embedded object:
-%kc:beginInclude
-|| Name | Key | Description |
-| Move to containing browse mode document | NVDA+control+space | Moves the focus out of the current embedded object and into the document that contains it |
-%kc:endInclude
-
-+ Reading Mathematical Content +
-Using MathPlayer 4 from Design Science, NVDA can read and interactively navigate supported mathematical content.
-This requires that MathPlayer 4 is installed on the computer.
-MathPlayer is available as a free download from: http://www.dessci.com/en/products/mathplayer/
-
-NVDA supports the following types of mathematical content:
-- MathML in Mozilla Firefox and Microsoft Internet Explorer.
-- Design Science MathType in Microsoft Word and PowerPoint. MathType needs to be installed in order for this to work. The trial version is sufficient.
-- MathML in Adobe Reader. Note that this is not an official standard yet, so there is currently no publicly available software that can produce this content.
--
-
-When reading a document, NVDA will speak any supported mathematical content where it occurs.
-If you are using a braille display, it will also be displayed in braille.
-
-++ Interactive Navigation ++
-If you are working primarily with speech, in most cases, you will probably wish to examine the expression in smaller segments, rather than hearing the entire expression at once.
-
-If you are in browse mode, you can do this by moving the cursor to the mathematical content and pressing enter.
-
-If you are not in browse mode:
-+ move the review cursor to the mathematical content.
-By default, the review cursor follows the system caret, so you can usually use the system caret to move to the desired content.
-+ Then, activate the following command:
-+
-
-%kc:beginInclude
-|| Name | Key | Description |
-| Interact with math content | NVDA+alt+m | Begins interaction with math content. |
-%kc:endInclude
-
-At this point, you can use MathPlayer commands such as the arrow keys to explore the expression.
-For example, you can move through the expression with the left and right arrow keys and zoom into a portion of the expression such as a fraction using the down arrow key.
-Please see the MathPlayer documentation for further information.
-
-When you wish to return to the document, simply press the escape key.
-
-+ Application Specific Features +
-NVDA provides its own extra features  for some applications to make certain tasks easier or to provide access to functionality which is not otherwise accessible to screen reader users.
-
-++ Microsoft Word ++
-
-+++ Automatic Column and Row Header Reading +++
-NVDA is able to automatically announce appropriate row and column headers when navigating around tables in Microsoft Word.
-This firstly requires that the Report Table row / column headers option In NVDA's Document Formatting dialog be turned on.
-Secondly, NVDA needs to know which row or column contains the headers in any given table.
-After moving to the first cell in the column or row containing the headers, use one of the following commands:
-%kc:beginInclude
-|| Name | Key | Description |
-| Set column headers | NVDA+shift+c | Pressing this once tells NVDA this is the first header cell in the row that contains column headers, which should be automatically announced when moving between columns below this row. Pressing twice will clear the setting. |
-| Set row headers | NVDA+shift+r | Pressing this once tells NVDA this is the first header cell in the column that contains row headers, which should be automatically announced when moving between rows after  this column. Pressing twice will clear the setting. |
-%kc:endInclude
-These settings will be stored in the document as bookmarks compatible with other Screen Readers such as Jaws.
-This means that users of other screen readers who open this document at a later date will automatically  have the row and column headers already set.
-
-+++ Browse Mode in Microsoft Word +++
-Similar to the web, Browse mode can be used in Microsoft Word to allow you to use features such as Quick navigation and the Elements List.
-%kc:beginInclude
-To toggle Browse mode on and off in Microsoft Word, press NVDA+space.
-%kc:endInclude
-For further information about Browse mode and Quick Navigation, see the [Browse Mode section #BrowseMode].
-
-++++ The Elements List ++++
-%kc:beginInclude
-While in Browse mode in Microsoft Word, you can access the Elements List by pressing NVDA+f7.
-%kc:endInclude
-The Elements List can list headings, links and annotations (which includes comments and track changes).
-
-+++ Reporting Comments +++
-%kc:beginInclude
-To report any comments at the current caret position, press NVDA+alt+c.
-%kc:endInclude
-All comments for the document, along with other tracked changes, can also be listed in the NVDA Elements List  when selecting Annotations as the type.
-
-++ Microsoft Excel ++
-
-+++ Automatic Column and Row Header Reading +++
-NVDA is able to automatically announce appropriate row and column headers when navigating around Excel worksheets.
-This firstly requires that the Report Table row / column headers option In NVDA's Document Formatting dialog be turned on.
-Secondly, NVDA needs to know which row or column contains the headers.
-After moving to the first cell in the column or row containing the headers, use one of the following commands:
-%kc:beginInclude
-|| Name | Key | Description |
-| Set column headers | NVDA+shift+c | Pressing this once tells NVDA this is the first header cell in the row that contains column headers, which should be automatically announced when moving between columns below this row. Pressing twice will clear the setting. |
-| Set row headers | NVDA+shift+r | Pressing this once tells NVDA this is the first header cell in the column that contains row headers, which should be automatically announced when moving between rows after  this column. Pressing twice will clear the setting. |
-%kc:endInclude
-These settings will be stored in the workbook as defined name ranges compatible with other Screen Readers such as Jaws.
-This means that users of other screen readers who open this workbook at a later date will automatically  have the row and column headers already set. 
-
-+++ The Elements List +++
-Similar to the web, NVDA has an Elements List for Microsoft Excel that allows you to list and access several different types of information.
-%kc:beginInclude
-To access the Elements List in Excel, press NVDA+f7.
-%kc:endInclude
-The various types of information available in the Elements List are:
-- Charts: This lists all charts in the active worksheet. 
-Selecting a chart and pressing enter or the Move to button focuses the chart for navigating and reading with the arrow keys.
-- Comments: This lists all cells in the active worksheet containing comments. 
-The cell address along with its comments are shown for each cell. 
-Pressing Enter or the Move To button when on a listed comment will move directly to that cell.
-- Formulas: This lists all cells in the worksheet containing a formula. 
-The cell address along with its formula are shown for each cell.
-Pressing Enter or the Move To button on a listed formula will move directly to that cell. 
-- Sheets: This lists all sheets in the workbook. 
-Pressing f2 when on a listed sheet allows you to rename the sheet. 
-Pressing Enter or the Move To button while on the listed sheet will switch to that sheet.
-- Form fields: This lists all form fields in the active worksheet.
-For each form field, the Elements List shows the alternative text of the field along with the addresses of the cells it covers.
-Selecting a form field and pressing enter or the Move to button moves to that field in browse mode.
--
-
-+++ Reporting Comments +++
-%kc:beginInclude
-To report any comments for the currently focused cell, press NVDA+alt+c.
-%kc:endInclude
-All comments for the Worksheet can also be listed in the NVDA Elements List.
-
-+++ Reading Protected Cells +++
-If a workbook has been protected, it may not be possible to move focus to particular cells that have been locked for editing.
-%kc:beginInclude
-To allow moving to locked cells, switch to Browse Mode by pressing NVDA+space, and then use standard Excel movement commands such as the arrow keys to move around all cells on the current worksheet.
-%kc:endInclude
-
-+++ Form Fields +++
-Excel worksheets can include form fields.
-You can access these using the Elements List or the f and shift+f form field single letter navigation keys.
-Once you move to a form field in browse mode, you can press enter or space to either activate it or switch to focus mode so you can interact with it, depending on the control.
-For further information about Browse mode and single letter navigation, see the [Browse Mode section #BrowseMode].
-
-++ Microsoft PowerPoint ++
-%kc:beginInclude
-|| Name | Key | Description |
-| Toggle speaker notes reading | control+shift+s | When in a running slide show, this command will toggle between the speaker notes for the slide and the content for the slide. This only affects what NVDA reads, not what is displayed on screen. | 
-%kc:endInclude
-
-++ foobar2000 ++
-%kc:beginInclude
-|| Name | Key | Description |
-| Report remaining time | control+shift+r | Reports the remaining time of the currently playing track, if any. |
-%kc:endInclude
-
-Note: The report remaining time shortcut works only with the default formatting string for foobar's status line.
-
-++ Miranda IM ++
-%kc:beginInclude
-|| Name | Key | Description |
-| Report recent message | NVDA+control+1-4 | Reports one of the recent messages, depending on the number pressed; e.g. NVDA+control+2 reads the second most recent message. |
-%kc:endInclude
-
-++ Poedit ++
-%kc:beginInclude
-|| Name | Key | Description |
-| Report Comments Window | control+shift+c | Reports any comments in the comments window. |
-| Report notes for translators | control+shift+a | Reports any notes for translators. |
-%kc:endInclude
-
-++ Skype ++
-%kc:beginInclude
-When in a conversation:
-|| Name | Key | Description |
-| Review message | NVDA+control+1-0 | Reports and moves the review cursor to a recent message, depending on the number pressed; e.g. NVDA+control+2 reads the second most recent message. |
-%kc:endInclude
-
-+ Configuring NVDA +
-
-++ Preferences ++
-%kc:settingsSection: || Name | Desktop key | Laptop key | Description |
-Most NVDA settings can be changed using dialog boxes accessed through the Preferences sub-menu of the NVDA menu.
-In all NVDA settings dialog boxes, press the OK button to accept any changes you have made.
-To cancel any changes, press the Cancel button or the escape key.
-Some settings can also be changed using shortcut keys, which are listed where relevant in the sections below.
-
-Note that by default, not all preferences dialogs can be accessed with input gestures (keyboard commands, touch gestures, etc.).
-If you wish to access dialogs which don't have dedicated shortcut keys, use the [Input Gestures dialog #InputGestures] to add custom gesture for that dialog.
-
-+++ General Settings (NVDA+control+g) +++
-The General settings dialog box is found in the Preferences menu.
-It contains the following options:
-
-==== Language ====
-This is a combo box which allows you to select the language that NVDA's user interface and messages should be shown in.
-There are many languages, however the default option is "User Default, Windows".
-This option tells NVDA to use the language that Windows is currently set to.
-
-Please note that NVDA must be restarted when changing the language.
-NVDA will ask you if you wish to restart if you do change the selection.
-Press OK, and NVDA will restart.
-
-==== Save configuration on exit ====
-This option is a checkbox that, when checked, tells NVDA to automatically save the current configuration when you exit NVDA.
-
-==== Show exit options when exiting NVDA ====
-This option is a checkbox that allows you to choose whether or not a dialog appears when you exit NVDA that asks what action you want to perform.
-When checked, a dialog will appear when you attempt to exit NVDA asking whether you want to exit, restart or restart with add-ons disabled.
-When unchecked, NVDA will exit immediately.
-
-==== Play sounds when starting or exiting NVDA ====
-This option is a checkbox that, when checked, tells NVDA to play sounds when it starts or exits.
-
-==== Logging level ====
-This is a combo box that permits you to choose how much NVDA will log as it's running.
-Generally users should not need to touch this as not too much is logged.
-However if you are wanting to provide information in a bug report, then it may be a useful option.
-
-==== Automatically start NVDA after I log on to Windows ====
-If this option is enabled, NVDA will start automatically as soon as you log on to Windows.
-This option is only available for installed copies of NVDA.
-
-==== Use NVDA on the Windows Logon screen (requires administrator privileges) ====
-If you log on to Windows by providing a user name and password, then enabling this option will make NVDA start automatically at the logon screen when Windows starts.
-This option is only available for installed copies of NVDA.
-
-==== Use currently saved settings on the logon and other secure screens (requires administrator privileges) ====
-Pressing this button copies your currently saved NVDA user configuration to NVDA's system configuration directory, so that NVDA will use it when running on the logon, User Account Control (UAC) and other secure Windows screens.
-To make sure that all your settings are transferred, make sure to save your configuration first with control+NVDA+c or Save configuration in the NVDA menu.
-This option is only available for installed copies of NVDA.
-
-==== Automatically check for updates to NVDA ====
-If this is enabled, NVDA will automatically check for updated versions of NVDA and inform you when an update is available.
-You can also manually check for updates by selecting Check for updates under Help in the NVDA menu.
-
-+++ Synthesizer Selection (NVDA+control+s) +++
-The Synthesizer dialog, which is found under "Synthesizer..." in the Preferences menu, allows you to select which Synthesizer NVDA should use to speak with.
-Once you have selected your synthesizer of choice, you can press Ok and NVDA will load the selected Synthesizer.
-If there is an error loading the synthesizer, NVDA will notify you with a message, and continue using the previous synthesizer.
-
-==== Synthesizer ====
-This option allows you to choose the synthesizer you wish NVDA to use for speech output.
-
-For a list of the Synthesizers that NVDA supports, please see the [Supported Speech Synthesizers #SupportedSpeechSynths] section.
-
-One special item that will always appear in this list is "No speech", which allows you to use NVDA with no speech output what so ever.
-This may be useful for someone who wishes to only use NVDA with Braille, or perhaps to sighted developers who only wish to use the Speech Viewer.
-
-==== Output device ====
-This option allows you to choose the sound card that NVDA should instruct the selected synthesizer to speak through.
-
-%kc:setting
-==== Audio Ducking Mode ====
-Key: NVDA+shift+d
-
-On Windows 8 and above, this option allows you to choose if NVDA should lower the volume of other applications while NVDA is speaking, or all the time while NVDA is running.
-- No Ducking: NVDA will never lower the volume of other audio. 
-- Duck when outputting speech and sounds: NVDA will only lower the volume of other audio when NVDA is speaking or playing sounds. This may not work for all synthesizers. 
-- Always duck: NVDA will keep the volume of other audio lower the whole time NVDA is running.
--
-
-+++ Voice Settings (NVDA+control+v) +++[VoiceSettings]
-The Voice Settings dialog, found in the Preferences menu, contains options that let you change the sound of the speech.
-For a quicker alternative way of controlling speech parameters from anywhere, please see the [Synth Settings Ring #SynthSettingsRing] section.
-
-The Voice Settings dialog box contains the following options:
-
-==== Voice ====
-The first option that you land on in this dialog is a combo box listing all the voices of the current synthesizer that you have installed.
-You can use the arrow keys to listen to all the various choices.
-Left and Up arrow take you up in the list, while right and down arrow move you down in the list.
-
-==== Variant ====
-If you are using the Espeak NG synthesizer that is packaged with NVDA, this is a combo box that lets you select the Variant the synthesizer should speak with.
-ESpeak NG's Variants are rather like voices, as they provide slightly different attributes to the eSpeak NG voice.
-Some variants will sound like a male, some like a female, and some even like a frog.
-
-==== Rate ====
-This option allows you to change the rate of your voice.
-This is a slider that goes from 0 to 100, (0 being the slowest, 100 being the fastest).
-
-==== Pitch ====
-This option allows you to change the pitch of the current voice.
-It is a slider which goes from 0 to 100, (0 being the lowest pitch and 100 being the highest).
-
-==== Volume ====
-This option is a slider which goes from 0 to 100, (0 being the lowest volume and 100 being the highest).
-
-==== Inflection ====
-This option is a slider that lets you choose how much inflection (rise and fall in pitch) the synthesizer should use to speak with. (The only synthesizer that provides this option at the present time is eSpeak NG).
-
-==== Automatic Language switching ====
-This checkbox allows you to toggle whether NVDA should switch speech synthesizer languages automatically if the text being read specifies its language.
-This option is enabled by default.
-Currently only the eSpeak NG synthesizer supports automatic language switching.
-
-==== Automatic Dialect switching ====
-This checkbox allows you to toggle whether or not dialect changes should be made, rather than just actual language changes.
-For example, if reading in an English U.S. voice but a document specifies that some text is in English U.K., then the synthesizer will switch accents if this option is enabled.
-This option is disabled by default.
-
-%kc:setting
-==== Punctuation/Symbol Level ====
-Key: NVDA+p
-
-This allows you to choose the amount of punctuation and other symbols that should be spoken as words.
-For example, when set to all, all symbols will be spoken as words.
-This option applies to all synthesizers, not just the currently active synthesizer.
-
-==== Trust voice's language for processing symbols and characters ====
-On by default, this option tells NVDA if the current voice's language can be trusted when processing symbols and characters.
-If you find that NVDA is reading punctuation in the wrong language for a particular synthesizer or voice, you may wish to turn this off to force NVDA to use its global language setting instead.
-
-==== Capital pitch change percentage ====
-This edit field allows you to type the amount that the pitch of the voice will change when speaking a capital letter.
-This value is a percentage, where a negative value lowers the pitch and a positive value raises it.
-For no pitch change you would use 0.
-
-==== Say "cap" before capitals ====
-This setting is a checkbox that, when checked, tells NVDA to say the word "cap" before any capital letter when spoken as an individual character such as when spelling.
-Usually, NVDA raises the pitch slightly for any capital letter, but some synthesizers may not support this well, so perhaps this option may be of use.
-
-==== Beep for capitals ====
-If this checkbox is checked, NVDA will make a small beep each time it encounters a capitalized character by itself.
-Like the "say cap for capitals" checkbox, this is useful for Synthesizers that can't change their pitch for capital letters.
-
-==== Use spelling functionality if supported ====[VoiceSpellingFunctionality]
-Some words consist of only one character, but the pronunciation is different depending on whether the character is being spoken as an individual character (such as when spelling) or a word.
-For example, in English, "a" is both a letter and a word and is pronounced differently in each case.
-This option allows the synthesizer to differentiate between these two cases if the synthesizer supports this.
-Most synthesizers do support it.
-
-This option should generally be enabled.
-However, some Microsoft Speech API synthesizers do not implement this correctly and behave strangely when it is enabled.
-If you are having problems with the pronunciation of individual characters, try disabling this option.
-
-+++ Synth settings ring +++[SynthSettingsRing]
-If you wish to quickly change speech settings without going to the Voice settings dialog, there are some NVDA key commands that allow you to move through the most common speech settings from anywhere while running NVDA:
-%kc:beginInclude
-|| Name | Desktop key | Laptop key | Description |
-| Move to next synth setting | NVDA+control+rightArrow | NVDA+shift+control+rightArrow | Moves to the next available speech setting after the current, wrapping around to the first setting again after the last |
-| Move to previous synth setting | NVDA+control+leftArrow | NVDA+shift+control+leftArrow | Moves to the next available speech setting before the current, wrapping around to the last setting after the first |
-| Increment current synth setting | NVDA+control+upArrow | NVDA+shift+control+upArrow | increases the current speech setting you are on. E.g. increases the rate, chooses the next voice, increases the volume |
-| Decrement current synth setting | NVDA+control+downArrow | NVDA+shift+control+downArrow | decreases the current speech setting you are on. E.g. decreases the rate, chooses the previous voice, decreases the volume |
-%kc:endInclude
-
-+++ Braille Settings +++
-The braille settings dialog box can be invoked by going to the preferences menu and then to the braille settings option.
-
-==== Braille Display ====
-The first option you will come upon in the braille settings dialog is a combo box that says "braille display".
-You will be presented with several options depending on what braille display drivers are available on your system.
-Move between these options with the arrow keys.
-
-No braille means that you are not using braille.
-
-Please see the [Supported Braille Displays #SupportedBrailleDisplays] section for more information about supported braille displays.
-
-==== Port ====
-This option, if available, allows you to choose what port or type of connection will be used to communicate with the braille display you have selected.
-It is a combo box containing the possible choices for your braille display.
-
-By default, NVDA employs automatic port detection, which means the connection with the braille device will be established automatically by scanning for available USB and bluetooth devices on your system.
-However, for some braille displays, you may be able to explicitly choose what port should be used.
-Common options are "Automatic" (which tells NVDA to employ the default automatic port selection procedure), "USB", "Bluetooth" and legacy serial communication ports if your braille display supports this type of communication.
-
-This option won't be available if your braille display only supports automatic port detection.
-
-You may consult the documentation for your braille display in the section [Supported Braille Displays #SupportedBrailleDisplays] to check for more details on the supported types of communication and available ports.
-
-==== Output Table ====
-The next option you will come to in this dialog is the braille output table combo box.
-In this combo box, you will find braille tables for different languages, braille standards and grades.
-The chosen table will be used to translate text into braille to be presented on your braille display.
-You can move from braille table to braille table in the list by using the arrow keys.
-
-==== Input Table ====
-Complementary to the previous option, the next setting you will find is the braille input table combo box.
-The chosen table will be used to translate braille entered on your braille display's Perkins-style keyboard into text.
-NVDA currently only supports computer braille input, so only 8 dot computer braille tables will be shown.
-You can move from braille table to braille table in the list by using the arrow keys.
-
-Note that this option is only useful if your braille display has a Perkins-style keyboard and this feature is supported by the braille display driver.
-If input is not supported on a display which does have a braille keyboard, this will be noted in the [Supported Braille Displays #SupportedBrailleDisplays] section.
-
-==== Expand to computer braille for the word at the cursor ====
-This option allows the word that is under the cursor to be displayed in non-contracted computer braille.
-
-==== Show Cursor ====
-This option allows the braille cursor to be turned on and off.
-It applies to the system caret and review cursor, but not to the selection indicator.
-
-==== Cursor Blink Rate (ms) ====
-This option is a numerical field that allows you to change the blink rate of the cursor in milliseconds.
-
-==== Cursor Shape ====
-This option allows you to choose the shape (dot pattern) of the braille cursor.
-The selection indicator is not affected by this option.
-
-==== Message Timeout (sec) ====
-This option is a numerical field that controls how long NVDA messages are displayed on the braille display.
-Specifying 0 disables displaying of these messages completely.
-
-%kc:setting
-==== Braille Tethered to ====[BrailleTether]
-Key: NVDA+control+t
-
-This option allows you to choose whether the braille display will follow the system focus, or whether it follows the navigator object / review cursor.
-
-==== Read by Paragraph ====
-If enabled, braille will be displayed by paragraphs instead of lines.
-Also, the next and previous line commands will move by paragraph accordingly.
-This means that you do not have to scroll the display at the end of each line even where more text would fit on the display.
-This may allow for more fluent reading of large amounts of text.
-It is disabled by default.
-
-==== Avoid splitting words when possible ====
-If this is enabled, a word which is too large to fit at the end of the braille display will not be split.
-Instead, there will be some blank space at the end of the display.
-When you scroll the display, you will be able to read the entire word.
-This is sometimes called "word wrap".
-Note that if the word is too large to fit on the display even by itself, the word must still be split.
-
-If this is disabled, as much of the word as possible will be displayed, but the rest will be cut off.
-When you scroll the display, you will then be able to read the rest of the word.
-
-Enabling this may allow for more fluent reading, but generally requires you to scroll the display more.
-
-+++ Keyboard Settings (NVDA+control+k) +++
-This dialog box is found in the Preferences menu, under "Keyboard settings...".
-It contains the following options:
-
-==== Keyboard layout ====
-This combo box lets you choose what type of keyboard layout NVDA should use. Currently the two that come with NVDA are Desktop and Laptop.
-
-==== Use capslock as an NVDA modifier key ====
-If this checkbox is checked, capslock can be used as an NVDA modifier key.
-
-==== Use extended insert as an NVDA modifier key ====
-If this checkbox is checked, the extended insert key (usually found above the arrow keys, near home and end) can be used as an NVDA modifier key.
-
-==== Use numpad insert as an NVDA modifier key ====
-If this checkbox is checked, the insert key on the number pad can be used as an NVDA modifier key.
-
-If no key is chosen as the NVDA key it may be impossible to access certain NVDA commands.
-Therefore, The Keyboard Settings dialog will display an error message if all keys are unselected when pressing Ok.
-After dismissing the error message, you must select at least one before being able to press Ok to dismiss the dialog properly.
-
-%kc:setting
-==== Speak Typed Characters ====
-Key: NVDA+2
-
-When enabled, NVDA will announce all characters you type on the keyboard.
-
-%kc:setting
-==== Speak Typed Words ====
-Key: NVDA+3
-
-When enabled, NVDA will announce all words you type on the keyboard.
-
-==== Speech interrupt for typed characters ====
-If on, this option will cause speech to be interrupted each time a character is typed. This is on by default.
-
-==== Speech interrupt for Enter key ====
-If on, this option will cause speech to be interrupted each time the Enter key is pressed. This is on by default.
-
-==== Allow skim reading in Say All ====
-If on, certain navigation commands (such as quick navigation in browse mode or moving by line or paragraph) do not stop Say All, rather Say All jumps to the new position and continues reading.
-
-==== Beep if Typing Lowercase Letters when Caps Lock is On ====
-When enabled, a warning beep will be heard if a letter is typed with the shift key while caps lock is on.
-Generally, typing shifted letters with caps lock is unintentional and is usually due to not realising that caps lock is enabled.
-Therefore, it can be quite helpful to be warned about this.
-
-%kc:setting
-==== Speak Command Keys ====
-Key: NVDA+4
-
-When enabled, NVDA will announce all non-character keys you type on the keyboard. This includes key combinations such as control plus another letter.
-
-==== Play sound for spelling errors while typing ====
-When enabled, a short buzzer sound will be played when a word you type contains a spelling error.
-This option is only available if reporting of spelling errors is enabled in NVDA's [Document Formatting Settings #DocumentFormattingSettings] dialog.
-
-==== Handle keys from other applications ====
-This option allows the user to control if key presses generated by applications such as on-screen keyboards and speech recognition software should be processed by NVDA. 
-This option is on by default, though certain users may wish to turn this off, such as those typing Vietnamese with the Unikey typing software as it will  cause incorrect character input.
-
-+++ Mouse Settings (NVDA+control+m) +++[MouseSettings]
-The Mouse Settings dialog is found in the Preferences Menu, under "Mouse settings...".
-It contains the following options:
-
-==== Report Mouse Shape Changes ====
-A checkbox, that when checked means that NVDA will announce the shape of the mouse pointer each time it changes.
-The mouse pointer in Windows changes shape to convey certain information such as when something is editable, or when something is loading etc.
-
-%kc:setting
-==== Enable mouse tracking ====
-Key: NVDA+m
-
-When enabled, NVDA will announce the text currently under the mouse pointer, as you move it around the screen. This allows you to find things on the screen, by physically moving the mouse, rather than trying to find them through object navigation.
-
-==== Text unit resolution ====
-If NVDA is set to announce the text under the mouse as you move it, this option allows you to choose exactly how much text will be spoken.
-The options are character, word, line and paragraph.
-
-==== Report role when mouse enters object ====
-If this checkbox is checked, NVDA will announce the role (type) of object as the mouse moves inside it.
-
-==== Play audio coordinates when mouse moves ====
-Checking this checkbox makes NVDA play beeps as the mouse moves, so that the user can work out where the mouse is in regards to the dimensions of the screen.
-The higher the mouse is on the screen, the higher the pitch of the beeps.
-The further left or right the mouse is located on the screen, the further left or right the sound will be played (assuming the user has stereo speakers or headphones).
-
-==== Brightness controls audio coordinates volume ====
-If the "play audio coordinates when mouse moves" checkbox is checked, then checking this checkbox means that the volume of the audio coordinates beeps is controled by how bright the screen is under the mouse.
-This setting is unchecked by default.
-
-+++ Review Cursor Settings +++
-Found in the Preferences menu under "Review Cursor...".
-This dialog contains the following options:
-
-%kc:setting
-==== Follow System Focus ====
-Key: NVDA+7
-
-When enabled, The review cursor will always be placed in the same object as the current system focus whenever the focus changes.
-
-%kc:setting
-==== Follow System Caret ====
-Key: NVDA+6
-
-When enabled, the review cursor will automatically be moved to the position of the System caret each time it moves.
-
-==== Follow mouse cursor ====
-When enabled, the review cursor will follow the mouse as it moves.
-
-==== Simple Review mode ====
-When enabled, NVDA will filter the hierarchy of objects that can be navigated to exclude objects that aren't of interest to the user; e.g. invisible objects and objects used only for layout purposes.
-
-To toggle simple review mode from anywhere, please assign a custom gesture using the [Input Gestures dialog #InputGestures].
-
-+++ Object Presentation Settings (NVDA+control+o) +++
-Found in the Preferences menu under "Object Presentation...".
-This dialog box contains the following options:
-
-==== Report Tool Tips ====
-A checkbox that when checked tells NVDA to report tool tips as they appear.
-Many Windows and controls show a small message (or tool tip) when you move the mouse pointer over them, or sometimes when you move the focus to them.
-
-==== Report Help Balloons ====
-This checkbox when checked tells NVDA to report help balloons as they appear.
-Help Balloons are like tool tips, but are usually larger in size, and are associated with system events such as a network cable being unplugged, or perhaps to alert you about Windows security issues.
-
-==== Report Object Shortcut Keys ====
-When this checkbox is checked, NVDA will include the shortcut key that is associated with a certain object or control when it is reported.
-For example the File menu on a menu bar may have a shortcut key of alt+f.
-
-==== Report object position information ====
-This option lets you choose whether you wish to have an object's position (e.g. 1 of 4) reported when moving to the object with the focus or object navigation.
-
-==== Guess Object Position Information when unavailable ====
-If reporting of object position information is turned on, this option allows NVDA to guess object position information when it is otherwise unavailable for a particular control.
-
-When on, NVDA will report position information for more controls such as menus and toolbars, however this information may be slightly inaccurate.
-
-==== Report Object descriptions ====
-Uncheck this checkbox if you don't wish to have the description reported along with objects.
-
-%kc:setting
-==== Progress bar output ====
-Key: NVDA+u
-
-This option controls how NVDA reports progress bar updates to you.
-
-It has the following options:
-- Off: Progress bars will not be reported as they change.
-- Speak: This option tells NVDA to speak the progress bar in percentages. Each time the progress bar changes, NVDA will speak the new value.
-- Beep: This tells NVDA to beep each time the progress bar changes. The higher the beep, the closer the progress bar is to completion.
-- Beep and speak: This option tells NVDA to both beep and speak when a progress bar updates.
--
-
-==== Report background progress bars ====
-This is an option that, when checked, tells NVDA to keep reporting a progress bar, even if it is not physically in the foreground.
-If you minimize or switch away from a window that contains a progress bar, NVDA will keep track of it, allowing you to do other things while NVDA tracks the progress bar.
-
-%kc:setting
-==== Report dynamic content changes ====
-Key: NVDA+5
-
-Toggles the announcement of new content in particular objects such as terminals and the history control in chat programs.
-
-+++ Input Composition Settings +++
-The Input Composition Settings dialog can be found under the Preferences menu.
-This dialog allows you to control how NVDA reports the input of Asian characters, such as with IME or Text Service input methods.
-Note that due to the fact that input methods vary greatly by available features and by how they convey information, it will most likely be necessary to configure these options differently for each input method to get the most efficient typing experience.
-
-==== Automatically report all available candidates ====
-This option, which is on by default,  allows you to choose whether or not all visible candidates should be reported automatically when a candidate list appears or its page is changed.
-Having this option on for pictographic input methods such as chinese New ChangJie or Boshiami is useful, as you can automatically hear all symbols and their numbers and you can choose one right away.
-However, for phonetic input methods such as chinese New Phonetic, it may be more useful to turn this option off, as all the symbols will sound the same and you will have to use the arrow keys to navigate the list items individually to gain more information  from the character descriptions for each candidate.
-
-==== Announce Selected Candidate ====
-This option, which is on by default, allows you to choose whether NVDA should announce the selected candidate when a candidate list appears or when the selection is changed.
-For input methods where the selection can be changed with the arrow keys  (such as Chinese New Phonetic) this is necessary, but for some input methods it may be more efficient typing with this option turned off.
-Note that even with this option off, the review cursor will still be placed on the selected candidate allowing you to use object navigation / review to manually read this or other candidates.
-
-==== Always include short character descriptions for candidates ====
-This option, which is on by default, allows you to choose whether or not NVDA should provide a short description for each character in a candidate, either when it's selected or when it's automatically read when the candidate list appears.
-Note that for locales such as Chinese, the announcement of extra character descriptions for the selected candidate is not affected by this option.
-This option may be useful for Korean and japanese input methods.
-
-==== Report changes to the reading string ====
-Some input methods such as Chinese New Phonetic and New ChangJie have a reading string (sometimes known as a precomposition string).
-You can choose whether or not NVDA should announce new characters being typed into this reading string with this option.
-This option is on by default.
-Note some older input methods such as Chinese ChangJie may not use the reading string to hold precomposition characters, but instead use the composition string directly. Please see the next option for configuring reporting of the composition string.
-
-==== Report changes to the composition string ====
-After reading or precomposition data has been combined into a valid pictographic symbol, most input methods place this symbol into a composition string for temporary storage along with other combined symbols before they are finally inserted into the document.
-This option allows you to choose whether or not NVDA should report new symbols as they appear  in the composition string.
-This option is on by default.
-
-+++ Browse Mode Settings (NVDA+control+b) +++
-The Browse Mode settings dialog can be found in the Preferences menu, under "Browse mode...".
-
-The dialog contains the following options:
-
-==== Maximum Number of Characters on One Line ====
-This field sets the maximum length of a line in browse mode (in characters).
-
-==== Maximum Lines Per Page ====
-This field sets the amount of lines you will move by when pressing page up or page down while in browse mode.
-
-%kc:setting
-==== Use screen layout ====
-Key: NVDA+v
-
-This option allows you to specify whether content in browse mode should place content such as links and other fields on their own line, or if it should keep them in the flow of text as it is visually shown. If the option is enabled then things will stay as they are visually shown, but if it is disabled then fields will be placed on their own line.
-
-==== Automatic Say All on page load ====
-This checkbox toggles the automatic reading of a page after it loads in browse mode.
-This option is enabled by default.
-
-==== Include layout tables ====
-This option affects how NVDA handles tables used purely for layout purposes.
-When on, NVDA will treat these as normal tables, reporting them based on [Document Formatting Settings #DocumentFormattingSettings] and locating them with quick navigation commands.
-When off, they will not be reported nor found with quick navigation.
-However, the content of the tables will still be included as normal text.
-This option is turned off by default.
-
-==== Configuring reporting of fields such as links and headings ====
-Please see the options in the [Document Formatting Settings dialog #DocumentFormattingSettings] to configure the fields that are reported when navigating, such as links, headings and tables.
-
-==== Automatic focus mode for focus changes ====
-This option allows focus mode to be invoked if focus changes.
-For example, when on a web page, if you press tab and you land on a form, if this option is checked, focus mode will automatically be invoked.
-
-==== Automatic focus mode for caret movement ====
-This option, when checked, allows NVDA to enter and leave focus mode when using arrow keys.
-For example, if arrowing down a webpage and you land on an edit box, NVDA will automatically bring you into focus mode. If you arrow out of the edit box, NVDA will put you back in browse mode.
-
-==== Audio indication of Focus and Browse modes ====
-If this option is enabled, NVDA will play special sounds when it switches between browse mode and focus mode, rather than speaking the change.
-
-==== Trap non-command gestures from reaching the document ====
-Enabled by default, this option allows you to choose if gestures (such as key presses) that  do not result in an NVDA command and are not considered to be a command key in general, should be trapped from going through to the document you are currently focused on. 
-As an example, if enabled, if the letter j was pressed, it would be trapped from reaching the document, even though it is not a quick navigation command nor is it likely to be a command in the application itself.
-
-+++ Document Formatting Settings (NVDA+control+d) +++[DocumentFormattingSettings]
-This dialog box is found in the Preferences menu, under "Document Formatting...".
-
-Most of the checkboxes in this dialog are for configuring what type of formatting you wish to have reported as you move the cursor around documents.
-For example, if you check the report font name checkbox, each time you arrow onto text with a different font, the name of the font will be announced.
-
-The document formatting options are organised into groups.
-You can configure reporting of:
-- Font
- - Font name
- - Font size
- - Font attributes
- - Emphasis
- - Style
- - Colors
-- Document information
- - Comments
- - Editor revisions
- - Spelling errors
-- Pages and spacing
- - Page numbers
- - Line numbers
- - Line indentation reporting [(Off, Speech, Tones, Both Speech and Tones) #lineIndentationOptions]
- - Paragraph indentation (e.g. hanging indent, first line indent)
- - Line spacing (single, double etc)
- - Alignment
-- Table information
- - Tables
- - Row/column headers
- - Cell coordinates
-- Elements
- - Headings
- - Links
- - Lists
- - Block quotes
- - Landmarks
- - Frames
- - Clickable
- -
--
-
-
-To toggle these settings from anywhere, please assign custom gestures using the [Input Gestures dialog #InputGestures].
-
-==== Report formatting changes after the cursor ====
-<<<<<<< HEAD
-If enabled, this setting tells NVDA to try and detect all the formatting changes on a line as it speaks it, even if doing this may slow down NVDA's performance.
-=======
-If enabled, this setting tells NVDA to try and detect all the formatting changes on a line as it reports it, even if doing this may slow down NVDA's performance.
->>>>>>> 0d5966e5
-
-By default, NVDA will detect the formatting at the position of the System caret / Review Cursor, and in some instances may detect formatting on the rest of the line, only if it is not going to cause a performance decrease.
-
-Enable this option while proof reading documents in applications such as Wordpad, where formatting is important.
-
-==== Line indentation reporting ====[lineIndentationOptions]
-This option allows you to configure how indentation at the beginning of lines is reported.
-The Report line indentation with combo box has four options.
-
-- Off: NVDA will not treat indentation specially.
-- Speech: If speech is selected, when the  amount of indentation changes, NVDA will say something like "twelve space" or "four tab."
-- Tones: If Tones is selected, when the  amount of  indentation changes, tones indicate the amount of change in indent.
-The tone will increase in pitch every space, and for a tab, it will increase in pitch the equivalent of 4 spaces.
-- Both Speech and Tones: This option reads indentation using both of the above methods.
--
-
-+++ Speech dictionaries +++
-The speech dictionaries menu (found in the Preferences menu) contains dialogs that allow you to manage the way NVDA pronounces particular words or phrases.
-There are currently three different types of speech dictionaries.
-They are:
-- Default: rules in this dictionary affect all speech in NVDA.
-- Voice: rules in this dictionary affect speech for the synthesizer voice currently being used.
-- Temporary: rules in this dictionary affect all speech in NVDA, but only for the current session. These rules are temporary and will be lost if NVDA is restarted.
--
-
-You need to assign custom gestures using the [Input Gestures dialog #InputGestures] if you wish to open any of these dictionary dialogs from anywhere.
-
-All dictionary dialogs contain a list of rules which will be used for processing the speech.
-The dialog also contains Add, Edit and Remove buttons.
-
-To add a new rule to the dictionary, press the Add button, and fill in the fields in the dialog box that appears and then press Ok.
-You will then see your new rule in the list of rules.
-However to make sure your rule is actually saved, make sure to press Ok to exit the dictionary dialog all together once you have finished adding/editing rules.
-
-The rules for NVDA's speech dictionaries allow you to change one string of characters into another.
-A simple example would be that you want to have NVDA say the word frog each time it is supposed to say the word bird.
-In the Add rule dialog, the easiest way to do this is to type the word bird in the Pattern field, and the word frog in the Replacement field.
-You may also want to type a description of the rule in the Comment field (something like: changes bird to frog).
-
-NVDA's speech dictionaries however are much more powerful than simple word replacement.
-The Add rule dialog also contains a checkbox to say whether or not you want the rule to be case sensitive (meaning that NVDA should care whether the characters are uppercase or lowercase.
-NVDA ignores case by default).
-
-Finally, a set of radio buttons allows you to tell NVDA whether your pattern should match anywhere, should only match if it is a complete word or should be treated as a "Regular expression".
-Setting the pattern to match as a whole word means that the replacement will only be made if the pattern does not occur as part of a larger word; i.e. a character other than an alphanumeric character or an underscore (or no character at all) comes both immediately before and after the pattern.
-Thus, using the earlier example of replacing the word "bird" with "frog", if you were to make this a whole word replacement, it would not match "birds" or "bluebird".
-
-A regular expression is a pattern containing special symbols that allow you to match on more than one character at a time, or match on just numbers, or just letters, as a few examples.
-Regular expressions are not covered in this user guide, but there are many tutorials on the web which can provide you with more information.
-
-+++ Punctuation/symbol pronunciation +++[SymbolPronunciation]
-This dialog allows you to change the way punctuation and other symbols are pronounced, as well as the symbol level at which they are spoken.
-
-The language for which symbol pronunciation is being edited will be shown in the dialog's title.
-Note that this dialog respects the "Trust voice's language for processing symbols and characters" option found in the [Voice Settings dialog #VoiceSettings]; i.e. it uses the voice language rather than the NVDA global language setting when this option is enabled.
-
-To change a symbol, first select it in the Symbols list.
-
-- The Replacement field allows you to change the text that should be spoken in place of this symbol.
-- Using the Level field, you can adjust the lowest symbol level at which this symbol should be spoken.
-- The Send actual symbol to synthesizer field specifies when the symbol itself (in contrast to its replacement) should be sent to the synthesizer.
-This is useful if the symbol causes the synthesizer to pause or change the inflection of the voice.
-For example, a comma causes the synthesizer to pause.
-There are three options:
- - never: Never send the actual symbol to the synthesizer.
- - always: Always send the actual symbol to the synthesizer.
- - only below symbols' level: Send the actual symbol only if the configured speech symbol level is lower than the level set for this symbol.
- For example, you might use this so that a symbol will have its replacement spoken at higher levels without pausing, while still being indicated with a pause at lower levels.
- -
--
-
-You can add new symbols by pressing the Add button.
-In the dialog that appears, enter the symbol and press the OK button.
-Then, change the fields for the new symbol as you would for other symbols.
-
-You can remove a symbol you previously added by pressing the Remove button.
-
-When you are finished, press the OK button to save your changes or the Cancel button to discard them.
-
-+++ Input Gestures +++[InputGestures]
-In this dialog, you can customize the input gestures (keys on the keyboard, buttons on a braille display, etc.) for NVDA commands.
-
-Only commands that are applicable immediately before the dialog is opened are shown.
-For example, if you want to customize commands related to browse mode, you should open the Input Gestures dialog while you are in browse mode.
-
-The tree in this dialog lists all of the applicable NVDA commands grouped by category.
-You can filter them by entering one or more words from the command's name into the Filter by edit box in any order.
-Any gestures associated with a command are listed beneath the command.
-
-To add an input gesture to a command, select the command and press the Add button.
-Then, perform the input gesture you wish to associate; e.g. press a key on the keyboard or a button on a braille display.
-Often, a gesture can be interpreted in more than one way.
-For example, if you pressed a key on the keyboard, you may wish it to be specific to the current keyboard layout (e.g. desktop or laptop) or you may wish it to apply for all layouts.
-In this case, a menu will appear allowing you to select the desired option.
-
-To remove a gesture from a command, select the gesture and press the Remove button.
-
-When you are finished making changes, press the OK button to save them or the Cancel button to discard them.
-
-++ Saving and Reloading the configuration ++
-By default NVDA will automatically save your settings on exit.
-Note, however, that this option can be changed under the general options in the preferences menu.
-To save the settings manually at any time, choose the Save configuration item in the NVDA menu.
-
-If you ever make a mistake with your settings and need to revert back to the saved settings, choose the "revert to saved configuration" item in the NVDA menu.
-You can also reset your settings to their original factory defaults by choosing Reset Configuration To Factory Defaults, which is also found in the NVDA menu.
-
-The following NVDA key commands are also useful:
-%kc:beginInclude
-|| Name | Desktop key | Laptop key | Description |
-| Save configuration | NVDA+control+c | NVDA+control+c | Saves your current configuration so that it is not lost when you exit NVDA |
-| Revert  configuration | NVDA+control+r | NVDA+control+r | Pressing once resets your configuration to when you last saved it. Pressing three times will reset it back to factory defaults. |
-%kc:endInclude
-
-++ Configuration Profiles ++
-Sometimes, you may wish to have different settings for different situations.
-For example, you may wish to have reporting of indentation enabled while you are editing or reporting of font attributes enabled while you are proofreading.
-NVDA allows you to do this using configuration profiles.
-
-A configuration profile contains only those settings which are changed while the profile is being edited.
-Most settings can be changed in configuration profiles except for those in the General Settings dialog, which apply to the entirety of NVDA.
-
-Configuration profiles can be manually activated.
-They can also be activated automatically due to triggers such as switching to a particular application.
-
-+++ Basic Management +++
-You manage configuration profiles by selecting "Configuration profiles" in the NVDA menu.
-You can also do this using a key command:
-%kc:beginInclude
-- NVDA+control+p: Show the Configuration Profiles dialog.
--
-%kc:endInclude
-
-The first control in this dialog is the profile list from which you can select one of the available profiles.
-When you open the dialog, the profile you are currently editing is selected.
-Additional information is also shown for active profiles, indicating whether they are manually activated, triggered and/or being edited.
-
-To rename or delete a profile, press the Rename or Delete buttons, respectively.
-
-Press the Close button to close the dialog.
-
-+++ Creating a Profile +++
-To create a profile, press the New button.
-
-In the New Profile dialog, you can enter a name for the profile.
-You can also select how this profile should be used.
-If you only want to use this profile manually, select Manual activation, which is the default.
-Otherwise, select a trigger which should automatically activate this profile.
-For convenience, if you haven't entered a name for the profile, selecting a trigger will fill in the name accordingly.
-See [below #ConfigProfileTriggers] for more information about triggers.
-
-Pressing OK will create the profile and close the Configuration Profiles dialog so you can edit it.
-
-+++ Manual Activation +++[ConfigProfileManual]
-You can manually activate a profile by selecting a profile and pressing the Manual activate button.
-Once activated, other profiles can still be activated due to triggers, but any settings in the manually activated profile will override them.
-For example, if a profile is triggered for the current application and reporting of links is enabled in that profile but disabled it in the manually activated profile, links will not be reported.
-However, if you have changed the voice in the triggered profile but have never changed it in the manually activated profile, the voice from the triggered profile will be used.
-Any settings you change will be saved in the manually activated profile.
-To deactivate a manually activated profile, select it in the Configuration Profiles dialog and press the Manual deactivate button.
-
-+++ Triggers +++[ConfigProfileTriggers]
-Pressing the Triggers button in the Configuration Profiles dialog allows you to change the profiles which should be automatically activated for various triggers.
-
-The Triggers list shows the available triggers, which are as follows:
-- Current application: Triggered when you switch to the current application.
-- Say all: Triggered while reading with the say all command.
--
-
-To change the profile which should be automatically activated for a trigger, select the trigger and then select the desired profile from the Profile list.
-You can select (normal configuration) if you don't want a profile to be used.
-
-Press the Close button to return to the Configuration Profiles dialog.
-
-+++ Editing a Profile +++
-If you have manually activated a profile, any settings you change will be saved to that profile.
-Otherwise, any settings you change will be saved to the most recently triggered profile.
-For example, if you have associated a profile with the Notepad application and you switch to Notepad, any changed settings will be saved to that profile.
-Finally, if there is neither a manually activated nor a triggered profile, any settings you change will be saved to your normal configuration.
-
-To edit the profile associated with say all, you must [manually activate #ConfigProfileManual] that profile.
-
-+++ Temporarily Disabling Triggers +++
-Sometimes, it is useful to temporarily disable all triggers.
-For example, you might wish to edit a manually activated profile or your normal configuration without triggered profiles interfering.
-You can do this by checking the Temporarily disable all triggers checkbox in the Configuration Profiles dialog.
-
-++ Location of Configuration files ++
-Portable versions of NVDA store all settings, custom appModules and custom drivers in a directory called userConfig, found in the NVDA directory.
-
-Installed versions of NVDA store all settings, custom appModules and custom drivers in a special NVDA directory located in your Windows user profile.
-This means that each user on the system can have their own NVDA settings.
-To get to your settings directory for an installed version of NVDA, on the start menu you can go to programs -> NVDA -> explore user configuration directory.
-
-Settings for NVDA when running on the logon or UAC screens are stored in the systemConfig directory in NVDA's installation directory.
-Usually, this configuration should not be touched.
-To change NVDA's configuration on the logon/UAC screens, configure NVDA as you wish while logged into Windows, save the configuration, and then press the "Use currently saved settings on the logon and other secure screens" button in the General Settings dialog.
-
-+ Extra Tools +
-
-++ Log Viewer ++
-The log viewer, found under Tools in the NVDA menu, allows you to view all the logging output that has occured up until now from when you last started NVDA.
-
-Apart from reading the content, you can also Save a copy of the log file, or refresh the viewer so that it shows the most recent output since the Log viewer was opened.
-These actions are available under the viewer's Log menu.
-
-++ Speech Viewer ++
-For sighted software developers or people demoing NVDA to sighted audiences, a floating window is available that allows you to view all the text that NVDA is currently speaking.
-
-To enable the speech viewer, check the "Speech Viewer" menu item under Tools in the NVDA menu.
-Uncheck the menu item to disable it.
-
-The speech viewer window contains a check box labeled "Show speech viewer on startup".
-If this is checked, the speech viewer will open when NVDA is started.
-The speech viewer window will always attempt to re-open with the same dimensions and location as when it was closed.
-
-While the speech viewer is enabled, it constantly updates to show you the most current text being spoken.
-However, if you click or focus inside the viewer, NVDA will temporarily stop updating the text, so that you are able to easily select or copy the existing content.
-
-To toggle the speech viewer from anywhere, please assign a custom gesture using the [Input Gestures dialog #InputGestures].
-
-++ Add-ons Manager ++
-The Add-ons Manager, accessed by selecting Manage add-ons under Tools in the NVDA menu, allows you to install, uninstall, enable and disable add-on packages for NVDA.
-These packages are provided by the community and contain custom code that may add or change features in NVDA or even provide support for extra Braille displays or speech synthesizers.
-
-The Add-ons Manager contains a list that displays all the add-ons currently installed in your NVDA user configuration. 
-Package name, status, version and author are shown for each add-on, though further information such as a description and URL can be viewed by selecting the add-on and pressing the About add-on button.
-If there is help available for the selected add-on, you can access it by pressing the Add-on help button.
-
-To browse and download available add-ons online, press the Get add-ons button.
-This button opens the [NVDA Add-ons page http://addons.nvda-project.org/].
-If NVDA is installed and running on your system, you can open the add-on directly from the browser to begin the installation process as described below.
-Otherwise, save the add-on package and follow the instructions below.
-
-To install an Add-on you previously obtained, press the Install button.
-This will allow you to browse for an add-on package (.nvda-addon file) somewhere on your computer or on a network.
-Once you press Open, the installation process will begin.
-
-When an add-on is being installed, NVDA will first ask you to confirm that you really wish to install the add-on.
-As the functionality of add-ons is unrestricted inside NVDA, which in theory could include accessing your personal data or even the entire system if NVDA is an installed copy, it is very important to only install add-ons from sources you trust.
-Once the add-on is installed, NVDA must be restarted for the add-on to start running. 
-Until you do, a status of "install" will show for that add-on in the list.
-
-To remove an add-on, select the add-on from the list and press the Remove button.
-NVDA will ask if you really wish to do this.
-As with installing, NVDA must be restarted for the add-on to be fully  removed.
-Until you do, a status of "remove" will be shown for that add-on in the list.
-
-To disable an add-on, press the disable button.
-To enable a previously disabled add-on, press the enable button.
-You can disable an add-on if the add-on status indicates it is running or enabled, or enable it if the add-on is suspended or disabled.
-For each press of the enable/disable button, add-on status changes to indicate what will happen when NVDA restarts.
-Just like when you install or remove add-ons, you need to restart NVDA in order for changes to take effect.
-
-The manager also has a Close button to close the dialog.
-If you have installed, removed or changed the status of an add-on, NVDA will first ask you if you wish to restart so that your changes can take effect.
-
-In the past it has been possible to extend NVDA's functionality by copying individual plugins and drivers in to your NVDA user Configuration directory.
-Although this version of NVDA  may still   load them, they will not be shown in the Add-on Manager.
-It is best to remove these files from your configuration and install  the appropriate add-on if one is available.
-
-To access the Add-ons Manager from anywhere, please assign a custom gesture using the [Input Gestures dialog #InputGestures].
-
-++ Python Console ++
-The NVDA Python console, found under Tools in the NVDA menu, is a development tool which is useful for debugging, general inspection of NVDA internals or inspection of the accessibility hierarchy of an application.
-For more information, please see the Developer Guide available from [the Development section of the NVDA web site http://community.nvda-project.org/wiki/Development].
-
-++ Reload plugins ++
-This item, once activated, reloads app modules and global plugins without restarting NVDA, which can be useful for developers.
-
-+ Supported Speech Synthesizers +[SupportedSpeechSynths]
-This section contains information about the speech synthesizers supported by NVDA.
-For an even more extensive list of  free and commercial synthesizers that you can purchase and download for use with NVDA, please see the page at [http://www.nvda-project.org/wiki/ExtraVoices http://www.nvda-project.org/wiki/ExtraVoices].
-
-++ eSpeak NG ++
-The [eSpeak NG https://github.com/espeak-ng/espeak-ng] synthesizer is built directly into NVDA and does not require any other special drivers or components to be installed.
-NVDA starts using eSpeak NG by default.
-As this synthesizer is built into NVDA, this is a great choice for when running NVDA off a USB thumb drive on other systems.
-
-Each voice that comes with eSpeak NG speaks a different language.
-There are over 43 different languages supported by eSpeak NG.
-
-There are also many variants which can be chosen to alter the sound of the voice.
-
-++ Microsoft Speech API version 4 (SAPI 4) ++
-SAPI 4 is an older Microsoft standard for software speech synthesizers.
-NVDA still supports this for users who already have SAPI 4 synthesizers installed.
-However, Microsoft no longer support this and needed components are no longer available from Microsoft.
-
-When using this synthesizer with NVDA, the available voices (accessed from the [Voice Settings dialog #VoiceSettings] or by the [Synth Settings Ring #SynthSettingsRing]) will contain all the voices from all the installed SAPI 4 engines found on your system.
-
-++ Microsoft Speech API version 5 (SAPI 5) ++
-SAPI 5 is a Microsoft standard for software speech synthesizers.
-Many speech synthesizers that comply with this standard may be purchased or downloaded for free from various companies and websites, though your system will probably already come with at least one SAPI 5 voice preinstalled.
-When using this synthesizer with NVDA, the available voices (accessed from the [Voice Settings dialog #VoiceSettings] or by the [Synth Settings Ring #SynthSettingsRing]) will contain all the voices from all the installed SAPI 5 engines found on your system.
-
-++ Microsoft Speech Platform ++
-The Microsoft Speech Platform provides voices for many languages which are normally used in the development of server-based speech applications.
-These voices can also be used with NVDA.
-
-To use these voices, you will need to install two components:
-- Microsoft Speech Platform - Runtime (Version 11) , x86: http://www.microsoft.com/download/en/details.aspx?id=27225
-- Microsoft Speech Platform - Runtime Languages (Version 11): http://www.microsoft.com/download/en/details.aspx?id=27224
- - This page includes many files for both speech recognition and text-to-speech.
- Choose the files containing the TTS data for the desired languages/voices.
- For example, the file MSSpeech_TTS_en-US_ZiraPro.msi is a U.S. English voice.
- -
--
-
-++ Audiologic Tts3 ++
-This is a commercial speech synthesizer specifically for the Italian language.
-You must have the synthesizer installed on your system in order for it to be used with NVDA.
-For more information, please visit the Audiologic website at www.audiologic.it.
-
-This synthesizer does not support [spelling functionality #VoiceSpellingFunctionality].
-
-++ Nuance Vocalizer for NVDA ++
-Nuance Vocalizer is a commercial, high quality voice synthesizer developed by Nuance Communications, Inc. and packaged specifically for NVDA by Tiflotecnia, Lda.
-It contains over 50 different voices you can install, speaking over 30 languages.
-All synthesizer components and voices are bundled in add-on packages, which allows for full usage in portable copies of NVDA.
-
-You can get more information about Nuance Vocalizer for NVDA and how to buy it on its web site at [www.vocalizer-nvda.com http://www.vocalizer-nvda.com/].
-A percentage of sales of this product is donated to NV Access to fund further development of the NVDA Screen Reader.
-
-+ Supported Braille Displays +[SupportedBrailleDisplays]
-This section contains information about the Braille displays supported by NVDA.
-
-++ Freedom Scientific Focus/PAC Mate Series ++
-All Focus and PAC Mate displays from [Freedom Scientific http://www.freedomscientific.com/] are supported when connected via USB or bluetooth.
-You will need the Freedom Scientific braille display drivers installed on your system.
-If you do not have them already, you can obtain them from http://www2.freedomscientific.com/downloads/focus-40-blue/focus-40-14-blue-downloads.asp.
-Although this page only mentions the Focus Blue display, the drivers support all Freedom Scientific Focus and Pacmate displays.
-If your system is running 64 bit Windows and the drivers were already installed by another screen reader, you will probably still need to install the drivers from this link, as the files required by NVDA were probably not installed by the other screen reader.
-
-By default, NVDA can automatically detect and connect to these displays either via USB or bluetooth.
-However, when configuring the display, you can explicitly select "USB" or "Bluetooth" ports to restrict the connection type to be used.
-This might be useful if you want to connect the focus display to NVDA using bluetooth, but still be able to charge it using USB power from your computer.
-
-Following are the key assignments for this display with NVDA.
-Please see the display's documentation for descriptions of where these keys can be found.
-%kc:beginInclude
-|| Name | Key |
-| Scroll braille display back | topRouting1 (first cell on display) |
-| Scroll braille display forward | topRouting20/40/80 (last cell on display) |
-| Scroll braille display back | leftAdvanceBar |
-| Scroll braille display forward | rightAdvanceBar |
-| Toggle braille tethered to | leftGDFButton+rightGDFButton |
-| Toggle left wiz wheel action | leftWizWheelPress |
-| Move back using left wiz wheel action | leftWizWheelUp |
-| Move forward using left wiz wheel action | leftWizWheelDown |
-| Toggle right wiz wheel action | rightWizWheelPress |
-| Move back using right wiz wheel action | rightWizWheelUp |
-| Move forward using right wiz wheel action | rightWizWheelDown |
-| Route to braille cell | routing |
-| backspace key | dot7 |
-| enter key | dot8 |
-| shift+tab key | brailleSpaceBar+dot1+dot2 |
-| tab key | brailleSpaceBar+dot4+dot5 |
-| upArrow key | brailleSpaceBar+dot1 |
-| downArrow key | brailleSpaceBar+dot4 |
-| control+leftArrow key | brailleSpaceBar+dot2 |
-| control+rightArrow key | brailleSpaceBar+dot5 |
-| leftArrow | brailleSpaceBar+dot3 |
-| rightArrow key | brailleSpaceBar+dot6 |
-| home key | brailleSpaceBar+dot1+dot3 |
-| end key | brailleSpaceBar+dot4+dot6 |
-| control+home key | brailleSpaceBar+dot1+dot2+dot3 |
-| control+end key | brailleSpaceBar+dot4+dot5+dot6 |
-| alt key | brailleSpaceBar+dot1+dot3+dot4 |
-| alt+tab key | brailleSpaceBar+dot2+dot3+dot4+dot5 |
-| escape key | brailleSpaceBar+dot1+dot5 |
-| windows key | brailleSpaceBar+dot2+dot4+dot5+dot6 |
-| space key | brailleSpaceBar |
-| windows+d key (minimize all applications) | brailleSpaceBar+dot1+dot2+dot3+dot4+dot5+dot6 |
-| Report Current Line | brailleSpaceBar+dot1+dot4 |
-| NVDA menu | brailleSpaceBar+dot1+dot3+dot4+dot5 |
-
-For newer Focus models that contain rocker bar keys (focus 40, focus 80 and focus blue):
-|| Name | Key |
-| Move braille display to previous line | leftRockerBarUp, rightRockerBarUp |
-| Move braille display to next line | leftRockerBarDown, rightRockerBarDown |
-
-For Focus 80 only:
-|| Name | Key |
-| Scroll braille display back | leftBumperBarUp, rightBumperBarUp |
-| Scroll braille display forward | leftBumperBarDown, rightBumperBarDown |
-%kc:endInclude
-
-++ Optelec ALVA BC640/680 ++
-Both the ALVA BC640 and BC680 displays from [Optelec http://www.optelec.com/] are supported when connected via USB or bluetooth.
-You do not need any specific drivers to be installed to use these displays.
-Just plug in the display and configure NVDA to use it.
-
-While these displays do have a braille keyboard, they handle translation from braille to text themselves.
-Therefore, NVDA's braille input table setting is not relevant.
-
-Following are the key assignments for this display with NVDA.
-Please see the display's documentation for descriptions of where these keys can be found.
-%kc:beginInclude
-|| Name | Key |
-| Scroll braille display back | t1 or etouch1 |
-| Move braille display to previous line | t2 |
-| Move to current focus | t3 |
-| Move braille display to next line | t4 |
-| Scroll braille display forward | t5 or etouch3 |
-| Route to braille cell | routing |
-| Move to top line in review | t1+t2 |
-| Move to bottom line in review | t4+t5 |
-| Toggle braille tethered to | t1+t3 |
-| Report title | etouch2 |
-| Report status bar | etouch4 |
-| shift+tab key | sp1 |
-| alt key | sp2 |
-| escape key | sp3 |
-| tab key | sp4 |
-| upArrow key | spUp |
-| downArrow key | spDown |
-| leftArrow key | spLeft |
-| rightArrow key | spRight |
-| enter key | spEnter |
-| Report date/time | sp1+sp2 |
-| NVDA Menu | sp1+sp3 |
-| windows+d key (minimize all applications) | sp1+sp4 |
-| windows+b key (focus system tray) | sp3+sp4 |
-| windows key | sp2+sp3 |
-| alt+tab key | sp2+sp4 |
-| control+home key | t3+spUp |
-| control+end key | t3+spDown |
-| home key | t3+spLeft |
-| end key | t3+spRight |
-%kc:endInclude
-
-++ Handy Tech Displays ++
-NVDA supports all displays from [Handy Tech http://www.handytech.de/] when connected via USB or bluetooth.
-For older USB displays, you will need to install the USB drivers from Handy Tech on your system.
-
-Braille input is not yet supported.
-
-Following are the key assignments for this display with NVDA.
-Please see the display's documentation for descriptions of where these keys can be found.
-%kc:beginInclude
-|| Name | Key |
-| Scroll braille display back | left, up |
-| Scroll braille display forward | right, down |
-| Move braille display to previous line | b4 |
-| Move braille display to next line | b5 |
-| Route to braille cell | routing |
-| shift+tab key | esc |
-| alt key | b2+b4+b5 |
-| escape key | b4+b6 |
-| tab key | enter |
-| enter key | esc+enter |
-| upArrow key | leftSpace |
-| downArrow key | rightSpace |
-| NVDA Menu | b2+b4+b5+b6 |
-| Handy Tech configuration | b4+b8 |
-%kc:endInclude
-
-++ MDV Lilli ++
-The Lilli braille display available from [MDV http://www.mdvbologna.it/] is supported.
-You do not need any specific drivers to be installed to use this display.
-Just plug in the display and configure NVDA to use it.
-
-Following are the key assignments for this display with NVDA.
-Please see the display's documentation for descriptions of where these keys can be found.
-%kc:beginInclude
-|| Name | Key |
-| Scroll braille display backward | LF |
-| Scroll braille display forward | RG |
-| Move braille display to previous line | UP |
-| Move braille display to next line | DN |
-| Route to braille cell | route |
-| shift+tab key | SLF |
-| tab key | SRG |
-| alt+tab key | SDN |
-| alt+shift+tab key | SUP |
-%kc:endInclude
-
-++ Baum/Humanware/APH/Orbit Braille Displays ++
-Several [Baum http://www.baum.de/cms/en/], [HumanWare http://www.humanware.com/], [APH http://www.aph.org/] and [Orbit http://www.orbitresearch.com/] displays are supported when connected via USB, bluetooth or serial.
-These include:
-- Baum: SuperVario, PocketVario, VarioUltra, Pronto!, SuperVario2, Vario 340
-- HumanWare: Brailliant, BrailleConnect, Brailliant2
-- APH: Refreshabraille
-- Orbit: Orbit Reader 20
--
-Some other displays manufactured by Baum may also work, though this has not been tested.
-
-If connecting via USB to displays which do not use HID, you must first install the USB drivers provided by the manufacturer.
-The VarioUltra and Pronto! use HID.
-The Refreshabraille and Orbit Reader 20 can use HID if configured appropriately.
-
-The USB serial mode of the Orbit Reader 20 is currently only supported in Windows 10.
-USB HID should generally be used instead.
-
-Following are the key assignments for these displays with NVDA.
-Please see your display's documentation for descriptions of where these keys can be found.
-%kc:beginInclude
-|| Name | Key |
-| Scroll braille display back | d2 |
-| Scroll braille display forward | d5 |
-| Move braille display to previous line | d1 |
-| Move braille display to next line | d3 |
-| Route to braille cell | routing |
-
-For displays which have a joystick:
-|| Name | Key |
-| upArrow key | up |
-| downArrow key | down |
-| leftArrow key | left |
-| rightArrow key | right |
-| enter key | select |
-%kc:endInclude
-
-++ hedo ProfiLine USB ++
-The hedo ProfiLine USB from [hedo Reha-Technik http://www.hedo.de/] is supported.
-You must first install the USB drivers provided by the manufacturer.
-
-Following are the key assignments for this display with NVDA.
-Please see the display's documentation for descriptions of where these keys can be found.
-%kc:beginInclude
-|| Name | Key |
-| Scroll braille display back | K1 |
-| Scroll braille display forward | K3 |
-| Move braille display to previous line | B2 |
-| Move braille display to next line | B5 |
-| Route to braille cell | routing |
-| Toggle braille tethered to | K2 |
-| Say all | B6 |
-%kc:endInclude
-
-++ hedo MobilLine USB ++
-The hedo MobilLine USB from [hedo Reha-Technik http://www.hedo.de/] is supported.
-You must first install the USB drivers provided by the manufacturer.
-
-Following are the key assignments for this display with NVDA.
-Please see the display's documentation for descriptions of where these keys can be found.
-%kc:beginInclude
-|| Name | Key |
-| Scroll braille display back | K1 |
-| Scroll braille display forward | K3 |
-| Move braille display to previous line | B2 |
-| Move braille display to next line | B5 |
-| Route to braille cell | routing |
-| Toggle braille tethered to | K2 |
-| Say all | B6 |
-%kc:endInclude
-
-++ HumanWare Brailliant BI/B Series ++
-The Brailliant BI and B series of displays from [HumanWare http://www.humanware.com/], including the BI 32, BI 40 and B 80, are supported when connected via USB or bluetooth.
-If connecting via USB with the protocol set to HumanWare, you must first install the USB drivers provided by the manufacturer.
-USB drivers are not required if the protocol is set to OpenBraille.
-
-Following are the key assignments for this display with NVDA.
-Please see the display's documentation for descriptions of where these keys can be found.
-%kc:beginInclude
-|| Name | Key |
-| Scroll braille display back | left |
-| Scroll braille display forward | right |
-| Move braille display to previous line | up |
-| Move braille display to next line | down |
-| Route to braille cell | routing |
-| Toggle braille tethered to | up+down |
-| upArrow key | space+dot1 |
-| downArrow key | space+dot4 |
-| leftArrow key | space+dot3 |
-| rightArrow key | space+dot6 |
-| NVDA Menu | c1+c3+c4+c5 (command n) |
-| shift+tab key | space+dot1+dot3 |
-| tab key | space+dot4+dot6 |
-| alt key | space+dot1+dot3+dot4 (space+m) |
-| escape key | space+dot1+dot5 (space+e) |
-| enter key | dot8 |
-| windows+d key (minimize all applications) | c1+c4+c5 (command d) |
-| windows key | space+dot3+dot4 |
-| alt+tab key | space+dot2+dot3+dot4+dot5 (space+t) |
-| Say all | c1+c2+c3+c4+c5+c6 |
-%kc:endInclude
-
-++ HIMS Braille Sense/Braille EDGE/Smart Beetle Series ++
-NVDA supports Braille Sense, Braille EDGE and Smart Beetle displays from [Hims http://www.hims-inc.com/] when connected via USB or bluetooth. 
-If connecting via USB, you will need to install the USB drivers from HIMS on your system.
-You can download these from this page: http://www.himsintl.com/?c=2/13&uid=2319
-
-Following are the key assignments for these displays with NVDA.
-Please see the display's documentation for descriptions of where these keys can be found.
-%kc:beginInclude
-|| Name | Key |
-| Scroll braille display back | left side scroll down |
-| Scroll braille display forward | right side scroll down |
-| Move braille display to previous line | left side scroll up |
-| Move braille display to next line | right side scroll up |
-| Route to braille cell | routing |
-| shift+tab key | dot1+dot2+space |
-| alt key | dot1+dot3+dot4+Space |
-| escape key | dot1+dot5+Space |
-| tab key | dot4+dot5+Space |
-| enter key | dot8 |
-| backspace key | dot7 |
-| upArrow key | dot1+Space |
-| downArrow key | dot4+Space |
-| capsLock | dot1+dot3+dot6+space |
-| shift+alt+tab key | advance2+advance3+advance1 |
-| alt+tab key | advance2+advance3 |
-| end key | dot4+dot6+space |
-| Control+end key | dot4+dot5+dot6+space |
-| home key | dot1+dot3+space |
-| control+home key | dot1+dot2+dot3+space |
-| leftArrow key | dot3+space |
-| control+shift+leftArrow key | dot2+dot8+space+advance1 |
-| control+leftArrow key | dot2+space |
-| shift+alt+leftArrow key | dot2+dot7+advance1 |
-| alt+leftArrow key | dot2+dot7 |
-| rightArrow key | dot6+space |
-| control+shift+rightArrow key | dot5+dot8+space+advance1 |
-| control+rightArrow key | dot5+space |
-| shift+alt+rightArrow key | dot5+dot7+advance1 |
-| alt+rightArrow key | dot5+dot7 |
-| pageUp key | dot1+dot2+dot6+space |
-| control+pageUp key | dot1+dot2+dot6+dot8+space |
-| control+shift+upArrow key | dot2+dot3+dot8+space+advance1 |
-| control+upArrow key | dot2+dot3+space |
-| shift+alt+upArrow key | dot2+dot3+dot7+advance1 |
-| alt+upArrow key | dot2+dot3+dot7 |
-| shift+upArrow key | left side scroll down + space |
-| pageDown key | dot3+dot4+dot5+space |
-| control+pagedown key | dot3+dot4+dot5+dot8+space |
-| control+shift+downArrow key | dot5+dot6+dot8+space+advance1 |
-| control+downArrow key | dot5+dot6+space |
-| shift+alt+downArrow key | dot5+dot6+dot7+advance1 |
-| alt+downArrow key | dot5+dot6+dot7 |
-| shift+downArrow key | right side scroll down + space |
-| delete key | dot1+dot3+dot5+space |
-| f1 key | dot1+dot2+dot5+space |
-| f3 key | dot1+dot2+dot4+dot8 |
-| f4 key | dot7+advance3 |
-| windows+b key | dot1+dot2+advance1 |
-| windows+d key | dot1+dot4+dot5+advance1 |
-%kc:endInclude
-
-++ HIMS SyncBraille ++
-NVDA supports the SyncBraille Display from [HIMS http://www.hims-inc.com/].
-You will need to install the USB drivers from HIMS on your system.
-
-Following are the key assignments for this display with NVDA.
-Please see the display's documentation for descriptions of where these keys can be found.
-%kc:beginInclude
-|| Name | Key |
-| Scroll braille display back | left side scroll down |
-| Scroll braille display forward | right side scroll down |
-| Route to braille cell | routing |
-%kc:endInclude
-
-++ Seika Braille Displays ++
-The Seika Version 3, 4 and 5 (40 cells) and Seika80 (80 cells) braille displays from [Nippon Telesoft http://www.nippontelesoft.com/] are supported.
-You can find more information about these displays at http://www.seika-braille.com/.
-You must first install the USB drivers provided by the manufacturer.
-
-Following are the key assignments for this display with NVDA.
-Please see the display's documentation for descriptions of where these keys can be found.
-%kc:beginInclude
-|| Name | Key |
-| Scroll braille display back | left |
-| Scroll braille display forward | right |
-| Move braille display to previous line | b3 |
-| Move braille display to next line | b4 |
-| Toggle braille tethered to | b5 |
-| Say all | b6 |
-| tab | b1 |
-| shift+tab | b2 |
-| alt+tab | b1+b2 |
-| NVDA Menu | left+right |
-| Route to braille cell | routing |
-%kc:endInclude
-
-++ Papenmeier BRAILLEX Newer Models ++
-The following Braille displays are supported: 
-- BRAILLEX EL 40c, EL 80c, EL 20c, EL 60c (USB)
-- BRAILLEX EL 40s, EL 80s, EL 2d80s, EL 70s, EL 66s (USB)
-- BRAILLEX Trio (USB and bluetooth)
-- BRAILLEX Live 20, BRAILLEX Live and BRAILLEX Live Plus (USB and bluetooth)
--
-
-If BrxCom is installed, NVDA will use BrxCom.
-BrxCom is a tool that allows keyboard input from the braille display to function independently from a screen reader.
-A new version of BrxCom which works with NVDA will be released by Papenmeier soon.
-Keyboard input is possible with the Trio and BRAILLEX Live models.
-
-Most devices have an Easy Access Bar (EAB) that allows intuitive and fast operation.
-The EAB can be moved in four directions where generally each direction has two switches.
-The C and Live series are the only exceptions to this rule.
-
-The c-series and some other displays have two routing rows whereby the upper row is used to report formatting information.
-Holding one of the upper routing keys and pressing the EAB on c-series devices emulates the second switch state.
-The live series displays have one routing row only and the EAB has one step per direction.
-The second step may be emulated by pressing one of the routing keys and pressing the EAB in the corresponding direction.
-Pressing and holding the up, down, right and left keys (or EAB) causes the corresponding action to be repeated.
-
-Generally, the following keys are available on these braille displays:
-|| Name | Key |
-| l1 | Left front key |
-| l2 | Left rear key |
-| r1 | Right front key |
-| r2 | Right rear key |
-| up | 1 Step up |
-| up2 | 2 Steps up |
-| left | 1 Step left |
-| left2 | 2 Steps left |
-| right | 1 Step right |
-| right2 | 2 Steps right |
-| dn | 1 Step down |
-| dn2 | 2 Steps down |
-
-Following are the Papenmeier command assignments for NVDA:
-%kc:beginInclude
-|| Name | Key |
-| Scroll braille display back | left |
-| Scroll braille display forward | right |
-| Move braille display to previous line | up |
-| Move braille display to next line | dn |
-| Route to braille cell | routing |
-| Report current character in review | l1 |
-| Activate current navigator object | l2 |
-| Toggle braille tethered to | r2 |
-| Report title | l1+up |
-| Report Status Bar | l2+down |
-| Move to containing object | up2 |
-| Move to first contained object | dn2 |
-| Move to previous object | left2 |
-| Move to next object | right2 |
-| Report text formatting | upper routing row |
-%kc:endInclude
-
-The Trio model has four additional keys which are in front of the braille keyboard.
-These are (ordered from left to right):
-- left thumb key (lt)
-- space
-- space
-- right thumb key (rt)
--
-Currently, the right thumb key is not in use.
-The inner keys are both mapped to space.
-
-|| Name | Key |
-%kc:beginInclude
-| backspace key | dot 7 |
-| enter key | dot 8 |
-| escape key | space with dot 7 |
-| upArrow key | space with dot 2 |
-| leftArrow key | space with dot 1 |
-| rightArrow key | space with dot 4 |
-| downArrow | space with dot 5 |
-| control key | lt+dot2 |
-| alt key | lt+dot3 |
-| control+escape key | space with dot 1 2 3 4 5 6 |
-| tab key | space with dot 3 7 |
-%kc:endInclude 
-
-++ Papenmeier Braille BRAILLEX Older Models ++
-The following Braille displays are supported: 
-- BRAILLEX EL 80, EL 2D-80, EL 40 P
-- BRAILLEX Tiny, 2D Screen
--
-
-Note that these displays can only be connected via a serial port.
-Therefore, you should select the port to which the display is connected after you have chosen this driver in the Braille Settings dialogue.
-
-Some of these devices have an Easy Access Bar (EAB) that allows intuitive and fast operation.
-The EAB can be moved in four directions where generally each direction has two switches.
-Pressing and holding the up, down, right and left keys (or EAB) causes the corresponding action to be repeated.
-Older devices do not have an EAB; front keys are used instead.
-
-Generally, the following keys are available on braille displays:
-
-|| Name | Key |
-| l1 | Left front key |
-| l2 | Left rear key |
-| r1 | Right front key |
-| r2 | Right rear key |
-| up | 1 Step up |
-| up2 | 2 Steps up |
-| left | 1 Step left |
-| left2 | 2 Steps left |
-| right | 1 Step right |
-| right2 | 2 Steps right |
-| dn | 1 Step down |
-| dn2 | 2 Steps down |
-
-Following are the Papenmeier command assignments for NVDA:
-
-%kc:beginInclude
-Devices with EAB:
-|| Name | Key |
-| Scroll braille display back | left |
-| Scroll braille display forward | right |
-| Move braille display to previous line | up |
-| Move braille display to next line | dn |
-| Route to braille cell | routing |
-| Report current character in review | l1 |
-| Activate current navigator object | l2 |
-| Report title | l1up |
-| Report Status Bar | l2down |
-| Move to containing object | up2 |
-| Move to first contained object | dn2 |
-| Move to next object | right2 |
-| Move to previous object | left2 |
-| Report text formatting | Upper routing strip |
-
-BRAILLEX Tiny:
-|| Name | Key |
-| Report current character in review | l1 |
-| Activate current navigator object | l2 |
-| Scroll braille display back | left |
-| Scroll braille display forward | right |
-| Move braille display to previous line | up |
-| Move braille display to next line | dn |
-| Toggle braille tethered to | r2 |
-| Move to containing object | r1+up |
-| Move to first contained object | r1+dn |
-| Move to previous object | r1+left |
-| Move to next object | r1+right |
-| Report text formatting | reportf |
-| Report title | l1+up |
-| Report status bar | l2+down |
-
-BRAILLEX 2D Screen:
-|| Name | Key |
-| Report current character in review | l1 |
-| Activate current navigator object | l2 |
-| Toggle braille tethered to | r2 |
-| Report text formatting | reportf |
-| Move braille display to previous line | up |
-| Scroll braille display back | left |
-| Scroll braille display forward | right |
-| Move braille display to next line | dn |
-| Move to next object | left2 |
-| Move to containing object | up2 |
-| Move to first contained object | dn2 |
-| Move to previous object | right2 |
-%kc:endInclude
-
-++ HumanWare BrailleNote ++
-NVDA supports the BrailleNote notetakers from [Humanware http://www.humanware.com] when acting as a display terminal for a screen reader.
-The following models are supported:
-- BrailleNote Classic (serial connection only)
-- BrailleNote PK (Serial and bluetooth connections)
-- BrailleNote MPower (Serial and bluetooth connections)
-- BrailleNote Apex (USB and Bluetooth connections)
--
-
-If your device supports more than one type of connection, when connecting your BrailleNote to NVDA, you must set the braille terminal port in braille terminal options.
-Please check the BrailleNote manual for details.
-In NVDA, you may also need to set the port in the Braille Settings dialog.
-If you are connecting via USB or bluetooth, you can set the port to "Automatic", "USB" or "Bluetooth", depending on the available choices.
-If connecting using a legacy serial port (or a USB to serial converter) or if none of the previous options appear, you must explicitly choose the communication port to be used from the list of hardware ports.
-
-Before connecting your BrailleNote Apex using its USB client interface, you must install the drivers provided by HumanWare.
-
-Following are the BrailleNote command assignments for NVDA.
-Please check your BrailleNote's documentation to find where these keys are located.
-
-%kc:beginInclude
-|| Name | Key |
-| Scroll braille display back | back |
-| Scroll braille display forward | advance |
-| Move braille display to previous line | previous |
-| Move braille display to next line | next |
-| Route to braille cell | routing |
-| Toggle braille tethered to | previous+next |
-| Up arrow key | space+dot1 |
-| Down arrow key | space+dot4 |
-| Left Arrow key | space+dot3 |
-| Right arrow key | space+dot6 |
-| Page up key | space+dot1+dot3 |
-| Page down key | space+dot4+dot6 |
-| Home key | space+dot1+dot2 |
-| End key | space+dot4+dot5 |
-| Control+home keys | space+dot1+dot2+dot3 |
-| Control+end keys | space+dot4+dot5+dot6 |
-| Space key | space |
-| Enter key | space+dot8 |
-| Backspace key | space+dot7 |
-| Tab key | space+dot2+dot3+dot4+dot5 (space+t) |
-| Shift+tab keys | space+dot1+dot2+dot5+dot6 |
-| Windows key | space+dot2+dot4+dot5+dot6 (space+w) |
-| Alt key | space+dot1+dot3+dot4 (space+m) |
-| Toggle input help | space+dot2+dot3+dot6 (space+lower h) |
-%kc:endInclude
-
-++ EcoBraille ++
-NVDA supports EcoBraille displays from [ONCE http://www.once.es/].
-The following models are supported:
-- EcoBraille 20
-- EcoBraille 40
-- EcoBraille 80
-- EcoBraille Plus
--
-
-In NVDA, you can set the serial port to which the display is connected in the Braille Settings dialog.
-
-Following are the key assignments for EcoBraille displays.
-Please see the [EcoBraille documentation ftp://ftp.once.es/pub/utt/bibliotecnia/Lineas_Braille/ECO/] for descriptions of where these keys can be found.
-
-%kc:beginInclude
-|| Name | Key |
-| Scroll braille display back | T2 |
-| Scroll braille display forward | T4 |
-| Move braille display to previous line | T1 |
-| Move braille display to next line | T5 |
-| Route to braille cell | Routing |
-| Activate current navigator object | T3 |
-| Switch to next review mode | F1 |
-| Move to containing object | F2 |
-| Switch to previous review mode | F3 |
-| Move to previous object | F4 |
-| Report current object | F5 |
-| Move to next object | F6 |
-| Move to focus object | F7 |
-| Move to first contained object | F8 |
-| Move System focus or caret to current review position | F9 |
-| Report review cursor location | F0 |
-| Toggle braille tethered to | A |
-%kc:endInclude
-
-++ BRLTTY ++
-[BRLTTY http://mielke.cc/brltty/] is a separate program which can be used to support many more braille displays.
-In order to use this, you need to install [BRLTTY for Windows http://brl.thefreecat.org/brltty/].
-You should download and install the latest installer package, which will be named, for example, brltty-win-4.2-2.exe.
-When configuring the display and port to use, be sure to pay close attention to the instructions, especially if you are using a USB display and already have the manufacturer's drivers installed.
-
-For displays which have a braille keyboard, BRLTTY currently handles braille input itself.
-Therefore, NVDA's braille input table setting is not relevant.
-
-Following are the BRLTTY command assignments for NVDA.
-Please see the [BRLTTY key binding lists http://mielke.cc/brltty/doc/KeyBindings/] for information about how BRLTTY commands are mapped to controls on braille displays.
-%kc:beginInclude
-|| Name | BRLTTY command |
-| Scroll braille display back | fwinlt (go left one window) |
-| Scroll braille display forward | fwinrt (go right one window) |
-| Move braille display to previous line | lnup (go up one line) |
-| Move braille display to next line | lndn (go down one line) |
-| Route to braille cell | route (bring cursor to character) |
-%kc:endInclude
-
-+ Braille control type and state abbreviations +
-In order to fit as much information as possible on a braille display, The folowing abbreviations have been defined to indicate control type and state.
-
-|| Abbreviation | Control type |
-| btn | button |
-| cbo | combo box |
-| chk | checkbox |
-| dlg | dialog |
-| edt | editable text field |
-| gra | graphic |
-| cN | table column number n, e.g. c1, c2. |
-| rN | table row number n, e.g. r1, r2. |
-| hN | heading at level n, e.g. h1, h2. |
-| lnk | link |
-| lst | list |
-| vlnk | visited link |
-| mnu | menu |
-| mnubar | menu bar |
-| rbtn | radio button |
-| tb | table |
-| tv | treeview |
-| lv N | a tree view item has a hierarchical level N|
-| ``-----`` | seperator |
-
-The following state indicators are also defined:
-|| Abbreviation | Control state |
-| ... | displayed when an object supports autocompletion |
-| ( ) | displayed when an object (e.g. a checkbox) is not checked |
-| (x) | displayed when an object (e.g. a checkbox) is checked |
-| (-) | displayed when an object (e.g. a checkbox) is half checked |
-| - | displayed when an object (e.g. a tree view item) is collapsible |
-| + | displayed when an object (e.g. a tree view item) is Expandable |
-| clk | displayed when an object is clickable |
-| ro | displayed when an object (e.g. an editable text field) is read-only |
-| sel | displayed when an object is selected |
-| submnu | displayed when an object has a popup (usually a sub-menu) |
-
-+ Advanced Topics +
-
-++ Command Line Options ++[CommandLineOptions]
-NVDA can accept one or more additional options when it starts which alter its behavior.
-You can pass as many options as you need.
-These options can be passed when starting from a shortcut (in the shortcut properties), from the Run dialog (Start Menu -> Run or Windows+r) or from a Windows command console.
-Options should be separated from the name of NVDA's executable file and from other options by spaces.
-For example, the Desktop shortcut that NVDA creates during installation has the -r option, which tells NVDA to close the currently running copy before starting the new one.
-Another useful option is --disable-addons, which tells NVDA to suspend all running add-ons.
-This allows you to determine whether a problem is caused by an add-on and to recover from serious problems caused by add-ons.
-
-As an example, you can exit the currently running copy of NVDA by entering the following in the Run dialog:
-
-nvda -q
-
-Some of the command line options have a short and a long version, while some of them have only a long version.
-For those which have a short version, you can combine them like this:
-| nvda -rm | This will exit the currently running copy of NVDA and will start a new copy with startup sounds disabled, etc. |
-| nvda -rm --disable-addons | Same as above, but with add-ons disabled |
-
-Some of the command line options accept additional parameters; e.g. how detailed the logging should be or the path to the user configuration directory.
-Those parameters should be placed after the option, separated from the option by a space when using the short version or an equals sign (=) when using the long version; e.g.:
-| nvda -l 10 | Tells NVDA to start with log level set to debug |
-| nvda --log-file=c:\nvda.log |  Tells NVDA to write its log to c:\nvda.log |
-| nvda --log-level=20 -f c:\nvda.log | Tels NVDA to start with log level set to info and to write its log to c:\nvda.log |
-
-Following are the command line options for NVDA:
-|| Short | Long | Description |
-| -h | --help | show command line help and exit |
-| -q | --quit | Quit already running copy of NVDA |
-| -r | --replace | Quit already running copy of NVDA and start this one |
-| -k | --check-running | Report whether NVDA is running via the exit code; 0 if running, 1 if not running |
-| -f LOGFILENAME | --log-file=LOGFILENAME | The file where log messages should be written to |
-| -l LOGLEVEL | --log-level=LOGLEVEL | The lowest level of message logged (debug 10, info 20, warning 30, error 40, critical 50), default is warning |
-| -c CONFIGPATH | --config-path=CONFIGPATH | The path where all settings for NVDA are stored |
-| -m | --minimal | No sounds, no interface, no start message etc |
-| -s | --secure | Secure mode (disable Python console) |
-| None | --disable-addons | Addons will have no effect |
-| None | --no-sr-flag  | Don't change the global system screen reader flag |
-| None | --install | Installs NVDA (starting the newly installed copy) |
-| None | --install-silent | Silently installs NVDA (does not start the newly installed copy) |
-
-+ Further Information +
-If you require further information or assistance regarding NVDA, please visit the NVDA web site at NVDA_URL.
-Here, you can find additional documentation, as well as technical support and community resources.
-This site also provides information and resources concerning NVDA development.
+NVDA NVDA_VERSION User Guide
+
+
+%!includeconf: ../userGuide.t2tconf
+%kc:title: NVDA NVDA_VERSION Commands Quick Reference
+
+= Table of Contents =[toc]
+%%toc
+
++ Introduction +
+NonVisual Desktop Access (NVDA) is a free and open source screen reader for the Microsoft Windows operating system.
+Providing feedback via synthetic speech and Braille, it enables blind or vision impaired people to access computers running Windows for no more cost than a sighted person.
+NVDA is developed by [NV Access http://www.nvaccess.org/], with contributions from the community.
+
+++ General Features ++
+NVDA allows blind and vision impaired people to access and interact with the Windows operating system and many third party applications.
+
+Major highlights include:
+- Support for popular applications including web browsers, email clients, internet chat programs and office suites
+- Built-in speech synthesizer supporting over 80 languages
+- reporting of textual formatting where available such as font name and size, style and spelling errors
+- Automatic announcement of text under the mouse and optional audible indication of the mouse position
+- Support for many refreshable braille displays, including input of computer braille for braille displays which have a braille keyboard
+- Ability to run entirely from a USB stick or other portable media without the need for installation
+- Easy to use talking installer
+- Translated into 47 languages
+- Support for modern Windows Operating Systems including both 32 and 64 bit variants
+- Ability to run on Windows logon and other secure screens
+- Support for common accessibility interfaces such as Microsoft Active Accessibility, Java Access Bridge, IAccessible2 and UI Automation (UI Automation only supported in Windows 7 and later)
+- support for Windows Command Prompt and console applications
+-
+
+++ Internationalization ++
+It is important that people anywhere in the world, no matter what language they speak, get equal access to technology.
+Besides English, NVDA has been translated into 47 languages including: Afrikaans, Albanian, Amharic, Arabic, Aragonese, Brazilian Portuguese, Bulgarian, Catalan, Colombian Spanish, Croatian, Czech, Danish, Dutch, Farsi, Finnish, French, Galician, Greek, Georgian, German, Hebrew, Hindi, Hungarian, Icelandic, Irish, Italian, Japanese, Korean, Nepali, Norwegian, Polish, Portuguese, Punjabi, Romanian, Russian, Serbian, Slovak, Slovenian, Spanish, Swedish, Tamil, Thai, Traditional and Simplified Chinese, Turkish, Ukrainian and Vietnamese.
+
+++ Speech Synthesizer Support ++
+Apart from providing its messages and interface in several languages, NVDA can also enable the user to read content in any language, as long as they have a speech synthesizer that can speak that language.
+
+NVDA is bundled with [eSpeak NG https://github.com/espeak-ng/espeak-ng], a free, open-source, multi-lingual speech synthesizer.
+
+Information about other speech synthesizers that NVDA supports can be found in the [Supported Speech Synthesizers #SupportedSpeechSynths] section.
+
+++ Braille support ++
+For users that own a refreshable braille display, NVDA can output its information in Braille.
+Please see the [Supported Braille Displays #SupportedBrailleDisplays] section for information about the supported braille displays.
+
+NVDA supports braille codes for many languages, including contracted, uncontracted and computer braille codes for many languages.
+
+++ Licence and Copyright ++
+NVDA is copyright NVDA_COPYRIGHT_YEARS NVDA contributors.
+
+NVDA is covered by the GNU General Public License (Version 2).
+You are free to share or change this software in any way you like as long as it is accompanied by the license and you make all source code available to anyone who wants it.
+This applies to both original and modified copies of this software, plus any derivative works.
+For further details, you can [view the full licence. http://www.gnu.org/licenses/old-licenses/gpl-2.0.html]
+
++ System Requirements +
+- Operating Systems: all 32-bit and 64-bit editions of Windows XP, Windows Vista, Windows 7, Windows 8, Windows 8.1 and Windows 10 (including Server operating Systems)
+ - For Windows XP 32-bit, NVDA requires Service Pack 2 or higher.
+ - For Windows Server 2003, NVDA requires Service Pack 1 or higher.
+ - For Windows Vista, NVDA requires Service Pack 2 and the [KB2763674 https://support.microsoft.com/en-us/kb/2763674] update.
+ Both of these should be installed if all available updates are applied via Windows Update.
+- Memory: 256 mb or more of RAM
+- Processor speed: 1.0 ghz or above
+- About 90 MB of storage space.
+-
+
++ Getting and Setting Up NVDA +
+If you have not yet got a copy of NVDA, you can download it from [www.nvaccess.org NVDA_URL].
+
+Go to the download section and you will find a link to download the latest version of NVDA.
+
+Running the file you have just downloaded will start a temporary copy of NVDA.
+You will then be asked if you want to install NVDA, create a portable copy or just continue using the temporary copy.
+
+If you plan to  always use NVDA on this computer, you will want to choose to install NVDA.
+Installing NVDA will allow for additional functionality such as automatic starting after logon, the ability to read the Windows Logon and Windows security screens (which cannot be done with portable and temporary copies) and creation of Start Menu and desktop shortcuts.
+The installed copy is also able to create a portable copy itself at any time.
+
+If you want to take NVDA with you on a USB thumb drive or other writable  media, then you  should choose to create a portable copy.
+The portable copy also has the ability to install itself on any computer at a later time.
+However, if you wish to copy NVDA onto read-only media such as a CD, you should just copy the download package.
+Running the portable version directly from read-only media is not supported at this time.
+
+Using the temporary copy of NVDA is also an option (e.g. for demonstration purposes), though  starting NVDA in this way each time can become very time consuming.
+
+++ Portable and Temporary Copy Restrictions ++
+Apart from the  inability to automatically start during and/or after log-on, the portable and temporary copies of NVDA also have the following restrictions:
+- The inability to interact with applications running with administrative privileges, unless of course NVDA itself has been run also with these privileges (not recommended).
+- The inability to read User Account Control (UAC) screens when trying to start an application with administrative privileges.
+- Windows 8 and later: the inability to support input from a touch screen.
+- Windows 8 and later: the inability to provide features such as browse mode and speaking of typed characters in Windows Store apps.
+-
+
+++ Installing NVDA ++
+If installing NVDA directly from the NVDA download package, press the Install NVDA button.
+If you have already closed this dialog or are wanting to install from a portable copy, please choose the Install NVDA menu item found under Tools in the NVDA menu.
+
+The installation dialog that appears will confirm whether you wish to install NVDA and will also tell you whether  this installation will be updating a previous install.
+Pressing the Continue button will start installing NVDA.
+There are also a few options in this dialog which are explained below.
+Once the installation has completed, a message will appear telling you that it was successful.
+Pressing OK at this point will restart the newly installed copy of NVDA.
+
++++ Start at Windows Logon +++
+This option allows you to choose whether or not NVDA should automatically start while on the Windows Logon screen, before you have entered a password.
+This also includes UAC control and other secure screens.
+
++++ Create Desktop Shortcut (ctrl+alt+n) +++
+This option allows you to choose whether or not NVDA should create a shortcut on the desktop to start NVDA. 
+If created, this shortcut will also be assigned a  shortcut key of control+alt+n, allowing you to start NVDA at any time with this key stroke.
+
++++ Copy Portable Configuration to Current User Account +++
+This option allows you to choose whether or not NVDA should copy the user configuration from the currently running NVDA into the configuration for the currently logged on  user, for the installed copy of NVDA. 
+This will not  copy the configuration for   any other users  of this system nor to the system configuration for use at Windows Logon and other secure screens.
+This option is only available when installing from a portable copy, not when installing directly from the downloaded Launcher package.
+
+++ Creating a Portable Copy ++
+If creating a portable copy directly from the NVDA download  package, simply press the Create Portable Copy button.
+If you have already closed this dialog or you are running an installed copy of NVDA, choose the Create Portable copy menu item found under Tools in the NVDA menu.
+
+The Dialog that appears allows you to choose where the portable copy should be created.
+This can be a directory on your hard drive or a location on a USB thumb drive or other portable media.
+There is also an option to choose whether NVDA should copy the logged on user's current NVDA configuration for use  with the newly created portable copy.
+ This option is only available when creating a portable copy from an installed copy, not when creating from the download package.
+Pressing Continue will create the portable copy.
+Once creation is complete, a message will appear telling you it was successful.
+Press OK to dismiss this dialog.
+
++ Getting started with NVDA +
+
+++ Launching NVDA ++
+If you have installed NVDA with the installer, then starting NVDA is as simple as either pressing control+alt+n, or choosing NVDA from the NVDA menu under Programs on the Start Menu.
+Additionally you can type NVDA into the Run dialog and press Enter.
+You can also pass some [command line options #CommandLineOptions] which allows you to restart NVDA (-r), quit (-q), disable add-ons (--disable-addons), etc.
+
+To start the portable version, go to the directory you unpacked NVDA to, and press enter or double click on nvda.exe.
+
+As NVDA starts, you will first hear an ascending set of tones (telling you that NVDA is loading).
+Depending on how fast your computer is, or if you are running NVDA off a USB key or other slower medium, it may take a little while to start.
+If it is taking an extra long time, NVDA should say "Loading NVDA. Please wait..."
+
+If you don't hear any of this, or you hear the Windows error sound, or a descending set of tones, then this means that NVDA has an error, and you will need to possibly report a bug to the developers.
+Please check out the NVDA website for how to do this.
+
+When NVDA starts for the first time, you will be greeted by a dialog box which provides you with some basic information about the NVDA modifier key and the NVDA menu.
+(Please see further sections about these topics.)
+The dialog box also contains three checkboxes.
+The first lets you control if NVDA should use the capslock as an NVDA modifier key.
+The second specifies whether NVDA should start automatically after you log on to Windows and is only available for installed copies of NVDA.
+The third lets you control if this Welcome dialog should appear each time NVDA starts.
+
+++ About NVDA keyboard commands ++
+
++++ The NVDA Modifier Key +++
+Most NVDA-specific keyboard commands consist of pressing a particular key called the NVDA modifier key in conjunction with one or more other keys.
+Notable exceptions to this are the text review commands for the desktop keyboard layout which just use the numpad keys by themselves, but there are some other exceptions as well.
+
+NVDA can be configured so that the numpad Insert, Extended Insert and/or capslock key can be used as the NVDA modifier key.
+By default, both the numpad Insert and Extended Insert keys are set as NVDA modifier keys.
+
+If you wish to cause one of the NVDA modifier keys to behave as it usually would if NVDA were not running (e.g. you wish to turn capslock on when you have set capslock to be an NVDA modifier key), you can press the key twice in quick succession.
+
++++ Keyboard Layouts +++
+NVDA currently comes with two sets of key commands (known as keyboard layouts): the desktop layout and the laptop layout.
+By default, NVDA  is set to use the Desktop layout, though you can switch to the Laptop layout in the Keyboard Settings, found under Preferences in the NVDA menu.
+
+The Desktop layout makes heavy use of the numpad (with numlock off).
+Although most laptops do not have a physical numpad, some laptops can emulate one by holding down the FN key and pressing letters and numbers on the right-hand side of the keyboard (7, 8, 9, u, i, o, j, k, l, etc.).
+If your laptop cannot do this or does not allow you to turn numlock off, you may want to switch to the Laptop layout instead.
+
+++ NVDA Touch Gestures ++
+If you are running NVDA on a device with a touch screen and running Windows 8 or higher, you can also control NVDA directly via the touch screen.
+While NVDA is running, all touch input will go directly to NVDA. 
+Therefore, actions that can be performed normally without NVDA will not work.
+
++++ Exploring the Screen +++
+The most basic action you can perform with the touch screen is to announce the control or text at any point on the screen.
+To do this, place one finger anywhere on the screen.
+You can also keep your finger on the screen and move it around to read other controls and text that your finger moves over.
+
++++ Touch Gestures +++
+When NVDA commands are described later in this user guide, they may list a touch gesture which can be used to activate that command with the touch screen.
+Following are some instructions on how to perform the various touch gestures.
+
+==== Taps ====
+Tap the screen quickly with one or more fingers.
+
+Tapping once with one  finger is simpley known as a tap.
+Tapping with 2 fingers at the same time is a 2-finger tap and so on.
+
+If the same tap is performed one or more times again in quick succession, NVDA will instead treat this as a multi-tap gesture.
+Tapping twice will result in a double tap.
+Tapping 3 times will result in a triple tap and so on.
+Of course, these multi-tap gestures also recognize how many fingers were used, so it's possible to have gestures like a 2-finger triple tap, a 4-finger tap, etc. 
+
+==== Flicks ====
+Quickly swipe your finger across the screen.
+
+There are 4 possible flick gestures depending on the direction: flick left, flick right, flick up and flick down.
+
+Just like taps, more than one finger can be used to perform the gesture.
+Therefore, gestures such as 2-finger flick up and 4-finger flick left are all possible.
+
++++ Touch Modes +++
+As there are many more NVDA commands than possible touch gestures, NVDA has several touch modes you can switch between which make certain subsets of commands available.
+The two modes are text mode and object mode. 
+Certain NVDA commands listed in this document may have a touch mode listed in brackets after the touch gesture.
+For example, flick up (text mode) means that the command will be performed if you flick up, but only while in text mode.
+If the command does not have a mode listed, it will work in any mode.
+
+%kc:beginInclude
+To toggle touch modes, perform a 3-finger tap.
+%kc:endInclude
+
+++ Input Help Mode ++
+Many NVDA commands are mentioned throughout the rest of this user guide, but an easy way to explore all the different commands is to turn on input help.
+
+To turn on input help, press NVDA+1.
+To turn it off, press NVDA+1 again.
+While in input help, performing any input gesture (such as pressing a key or performing a touch gesture) will report the action and describe what it does (if anything).
+The actual  commands will not execute while in input help mode.
+
+++ The NVDA menu ++
+The NVDA menu allows you to control NVDA's settings, access help, save/revert your configuration, Modify speech dictionaries, access additional tools and exit NVDA.
+
+To get to the NVDA menu from anywhere in Windows while NVDA is running, press NVDA+n on the keyboard or perform a 2-finger double tap on the touch screen.
+You can also get to the NVDA menu via the windows system tray.
+Either right-click on the NVDA icon located in the system tray, or access the system tray by pressing the windows logo key+B, DownArrow to the NVDA icon and press the applications key located next to the right control key on most keyboards.
+When the menu comes up, You can use the arrow keys to navigate the menu, and the enter key to activate an item.
+
+++ Basic NVDA commands ++
+%kc:beginInclude
+|| Name | Desktop key | Laptop key | Touch | Description |
+| Stop speech | Control | control | 2-finger tap | Instantly stops speaking |
+| Pause Speech | shift | shift | none | Instantly pauses speech. Pressing it again will continue speaking where it left off (if pausing is supported by the current synthesizer) |
+| NVDA Menu | NVDA+n | NVDA+n | 2-finger double tap | Pops up the NVDA menu to allow you to access preferences, tools, help, etc. |
+| Toggle Speech Mode | NVDA+s | NVDA+s | none | Toggles speech mode between speech, beeps and off. |
+| Toggle Input Help Mode | NVDA+1 | NVDA+1 | none | Pressing any key in this mode will report the key, and the description of any NVDA command associated with it |
+| Quit NVDA | NVDA+q | NVDA+q | none | Exits NVDA |
+| Pass next key through | NVDA+f2 | NVDA+f2 | none | Tells NVDA to pass the next key press straight through to the active application, even if it is normally treeted as an NVDA key command |
+| Toggle application sleep mode on and off | NVDA+shift+s | NVDA+shift+z | none | sleep mode disables all NVDA commands and speech/braille output for the current application. This is most useful in applications that provide their own speech or screen reading features. Press this command again to disable self voicing mode. |
+%kc:endInclude
+
+++ Reporting System Information ++
+%kc:beginInclude
+|| Name | key | Description |
+| Report date/time | NVDA+f12 | Pressing once reports the current time, pressing twice reports the date |
+| Report battery status | NVDA+shift+b | Reports the battery status i.e. whether AC power is in use or the current charge percentage. |
+| Report clipboard text | NVDA+c | Reports the Text in the clipboard if there is any. |
+%kc:endInclude
+
++ Navigating with NVDA +
+NVDA allows you to explore and navigate the system in several ways, including both normal interaction and review.
+
+++ Objects ++[Objects]
+Each Application and the operating system itself consist of many objects.
+An object is a single item such as a piece of text, button, checkbox, slider, list or editable text field.
+
+++ Navigating with the System Focus ++[SystemFocus]
+The system focus, also known simply as the focus, is the [object #Objects] which receives keys typed on the keyboard.
+For example, if you are typing into an editable text field, the editable text field has the focus.
+
+The Most common way of navigating around Windows with NVDA is to simply move the system focus using standard Windows keyboard commands, such as pressing tab and shift+tab to move forward and back between controls, pressing alt to get to the menu bar and then using the arrows to navigate menus, and using alt+tab to move between running applications.
+As you do this, NVDA will report information about the object with focus, such as its name, type, value, state, description, keyboard shortcut and positional information.
+
+There are some key commands that are useful when moving with the System focus:
+%kc:beginInclude
+|| Name | Desktop key | Laptop key | Description |
+| Report current focus | NVDA+tab | NVDA+tab | announces the current object or control that has the System focus. Pressing twice will spell the information |
+| Report title | NVDA+t | NVDA+t | Reports the title of the currently active window. Pressing twice will spell the information. Pressing three times will copy it to the clipboard |
+| Read active window | NVDA+b | NVDA+b | reads all the controls in the currently active window (useful for dialogs) |
+| Report Status Bar | NVDA+end | NVDA+shift+end | Reports the Status Bar if NVDA finds one. It also moves the navigator object to this location. Pressing twice will spell the information |
+%kc:endInclude
+
+++ Navigating with the System Caret ++[SystemCaret]
+When an [object #Objects] that allows navigation and/or editing of text is [focused #SystemFocus], you can move through the text using the system caret, also known as the edit cursor.
+
+When the focus is on an object that has the system caret, you can use the arrow keys, page up, page down, home, end, etc. to move through the text.
+You can also change the text if the control supports editing.
+NVDA will announce as you move by character, word and line, and will also announce as you select and unselect text.
+
+NVDA provides the following key commands in relation to the system caret:
+%kc:beginInclude
+|| Name | Desktop key | Laptop key | Description |
+| Say all | NVDA+downArrow | NVDA+a | Starts reading from the current position of the system caret, moving it along as it goes |
+| Read current line | NVDA+upArrow | NVDA+l | Reads the line where the system caret is currently situated. Pressing twice spells the line. |
+| Read current text selection | NVDA+Shift+upArrow | NVDA+shift+s | Reads any currently selected text |
+| Next sentence | alt+downArrow | alt+downArrow | Moves the caret to the next sentence and announces it. (only supported in Microsoft Word and Outlook) |
+| Previous sentence | alt+upArrow | alt+upArrow | Moves the caret to the previous sentence and announces it. (only supported in Microsoft Word and Outlook) |
+
+
+When within a table, the following key commands are also available:
+|| Name | Key | Description |
+| Move to previous column | control+alt+leftArrow | Moves the system caret to the previous column (staying in the same row) |
+| Move to next column | control+alt+rightArrow | Moves the system caret to the next column (staying in the same row) |
+| Move to previous row | control+alt+upArrow | Moves the system caret to the previous row (staying in the same column) |
+| Move to next row | control+alt+downArrow | Moves the system caret to the next row (staying in the same column) |
+%kc:endInclude
+
+++ Object Navigation ++[ObjectNavigation]
+Most of the time, you will work with applications using commands which move the [focus #SystemFocus] and the [caret #SystemCaret].
+However, sometimes, you may wish to explore the current application or the Operating System without moving the focus or caret.
+You may also wish to work with [objects #Objects] that cannot be accessed normally using the keyboard.
+In these cases, you can use object navigation.
+
+Object navigation allows you to move between and obtain information about individual [objects #Objects].
+When you move to an object, NVDA will report it similarly to the way it reports the system focus.
+For a way to review all text as it appears on the screen, you can instead use [screen review #ScreenReview].
+
+Rather than having to move back and forth between every single object on the system, the objects are organized hierarchically.
+This means that some objects contain other objects and you must move inside them to access the objects they contain.
+For example, a list contains list items, so you must move inside the list in order to access its items.
+If you have moved to a list item, moving next and previous will take you to other list items in the same list.
+Moving to a list item's containing object will take you back to the list.
+You can then move past the list if you wish to access other objects.
+Similarly, a toolbar contains controls, so you must move inside the toolbar to access the controls in the toolbar.
+
+The object currently being reviewed is called the navigator object.
+Once you navigate to an object, you can review its content using the [text review commands #ReviewingText] while in [Object review mode #ObjectReview].
+By default, the navigator object moves along with the System focus, though this behaviour can be toggled on and off.
+
+Note that braille follows the [focus #SystemFocus] and [caret #SystemCaret] by default, rather than object navigation and text review.
+If you want it to follow object navigation and text review instead, you need to [configure braille to be tethered to #BrailleTether] review.
+
+To navigate by object, use the following commands:
+
+%kc:beginInclude
+|| Name | Desktop key | Laptop key | Touch | Description |
+| Report current object | NVDA+numpad5 | NVDA+shift+o | none | Reports the current navigator object. Pressing twice spells the information, and pressing 3 times copies this object's name and value to the clipboard. |
+| Move to containing object | NVDA+numpad8 | NVDA+shift+upArrow | flick up (object mode) | Moves to the object containing the current navigator object |
+| Move to previous object | NVDA+numpad4 | NVDA+shift+leftArrow | flick left (object mode) | Moves to the object before the current navigator object |
+| Move to next object | NVDA+numpad6 | NVDA+shift+rightArrow | flick right (object mode) | Moves to the object after the current navigator object |
+| Move to first contained object | NVDA+numpad2 | NVDA+shift+downArrow | flick down (object mode) | Moves to the first object contained by the current navigator object |
+| Move to focus object | NVDA+numpadMinus | NVDA+backspace | none | Moves to the object that currently has the system focus, and also places the review cursor at the position of the System caret, if it is showing |
+| Activate current navigator object | NVDA+numpadEnter | NVDA+enter | double tap | Activates the current navigator object (similar to clicking with the mouse or pressing space when it has the system focus) |
+| Move System focus or caret to current review position | NVDA+shift+numpadMinus | NVDA+shift+backspace | none | pressed once Moves the System focus to the current navigator object, pressed twice moves the system caret to the position of the review cursor |
+| Report review cursor location | NVDA+numpadDelete | NVDA+delete | none | Reports information about the location of the text or object at the review cursor. For example, this might include the percentage through the document, the distance from the edge of the page or the exact screen position. Pressing twice may provide further detail. |
+%kc:endInclude
+
+Note: numpad keys require numlock key to be turned off to work properly.
+
+++ Reviewing Text ++[ReviewingText]
+NVDA allows you to read the contents of the [screen #ScreenReview], current [document #DocumentReview] or current [object #ObjectReview] by character, word or line.
+This is mostly useful in places (including Windows command consoles) where there is no [system caret #SystemCaret].
+For example, you might use it to review the text of a long information message in a dialog.
+
+When moving the review cursor, the System caret does not follow along, so you can review text without losing your editing position.
+However, by default, when the System caret moves, the review cursor follows along.
+This can be toggled on and off.
+
+Note that braille follows the [focus #SystemFocus] and [caret #SystemCaret] by default, rather than object navigation and text review.
+If you want it to follow object navigation and text review instead, you need to [configure braille to be tethered to #BrailleTether] review.
+
+The following commands are available for reviewing text:
+%kc:beginInclude
+|| Name | Desktop key | Laptop key | Touch | Description |
+| Move to top line in review | shift+numpad7 | NVDA+control+home | none | Moves the review cursor to the top line of the text |
+| Move to previous line in review | numpad7 | NVDA+upArrow | flick up (text mode) | Moves the review cursor to the previous line of text |
+| Report current line in review | numpad8 | NVDA+shift+. | none | Announces the current line of text where the review cursor is positioned. Pressing twice spells the line. Pressing three times spells the line using character descriptions. |
+| Move to next line in review | numpad9 | NVDA+downArrow | flick down (text mode) | Move the review cursor to the next line of text |
+| Move to bottom line in review | shift+numpad9 | NVDA+control+end | none | Moves the review cursor to the bottom line of text |
+| Move to previous word in review | numpad4 | NVDA+control+leftArrow | 2-finger flick left (text mode) | Moves the review cursor to the previous word in the text |
+| Report current word in review | numpad5 | NVDA+control+. | none | Announces the current word in the text where the review cursor is positioned. Pressing twice spells the word. Pressing three times spells the word using character descriptions. |
+| Move to next word in review | numpad6 | NVDA+control+rightArrow | 2-finger flick right (text mode) | Move the review cursor to the next word in the text |
+| Move to start of line in review | shift+numpad1 | NVDA+home | none | Moves the review cursor to the start of the current line in the text |
+| Move to previous character in review | numpad1 | NVDA+leftArrow | flick left (text mode) | Moves the review cursor to the previous character on the current line in the text |
+| Report current character in review | numpad2 | NVDA+. | none | Announces the current character on the line of text where the review cursor is positioned. Pressing twice reports a description or example of that character. Pressing three times reports the numeric value of the character in decimal and hexadecimal. |
+| Move to next character in review | numpad3 | NVDA+rightArrow | flick right (text mode) | Move the review cursor to the next character on the current line of text |
+| Move to end of line in review | shift+numpad3 | NVDA+end | none | Moves the review cursor to the end of the current line of text |
+| Say all with review | numpadPlus | NVDA+shift+a | 3-finger flick down (text mode) | Reads from the current position of the review cursor, moving it as it goes |
+| Select then Copy from review cursor | NVDA+f9 | NVDA+f9 | none | Starts the select then copy process from the current position of the review cursor. The actual action is not performed until you tell NVDA where the end of the text range is |
+| Select then Copy to review cursor | NVDA+f10 | NVDA+f10 | none | On the first press, text is selected from the position previously set start marker up to and including the review cursor's current position. After pressing this key a second time, the text will be copied to the Windows clipboard |
+| Report text formatting | NVDA+f | NVDA+f | none | Reports the formatting of the text where the review cursor is currently situated. Pressing twice shows the information in browse mode |
+%kc:endInclude
+
+Note: numpad keys require numlock key to be turned off to work properly.
+
+A good way to remember the basic text review commands  when using the Desktop layout  is to think of them as being in a grid of three by three, with top to bottom being line, word and character and left to right being previous, current and next.
+The layout is illustrated as follows:
+| Previous line | Current line | Next line |
+| Previous word | Current word | Next word |
+| Previous character | Current character | Next character |
+
+++ Review Modes ++[ReviewModes]
+NVDA's [text review commands #ReviewingText] can review content within the current navigator object, current document or screen, depending on the review mode selected.
+Review modes are a replacement for the older Flat Review concept found in NVDA.
+
+The following commands switch between review modes:
+%kc:beginInclude
+|| Name | Desktop key | Laptop key | Touch | Description |
+| switch to next review mode | NVDA+numpad7 | NVDA+pageUp | 2-finger flick up | switches to the next available review mode |
+| switch to previous review mode | NVDA+numpad1 | NVDA+pageDown | 2-finger flick down | switches to the previous available review mode |
+%kc:endInclude
+
++++ Object Review +++[ObjectReview]
+While in object review mode, you are able to only review the content of the current [navigator object #ObjectNavigation].
+For objects such as editable text fields or other basic text controls, this will generally be the text content.
+For other objects, this may be the name and/or value.
+
++++ Document Review +++[DocumentReview]
+When the [navigator object #ObjectNavigation] is within a browse mode document (e.g. web page) or other complex document (e.g. a Lotus Symphony document), it is possible to switch to the document review mode.
+The document review mode allows you to review the text of the entire document.
+
+When switching from object review to document review, the review cursor is placed in the document at the position of the navigator object.
+When moving around the document with review commands, the navigator object is automatically updated to the object found at the current review cursor position.
+
+Note that NVDA will switch to document review from object review automatically when moving around browse mode documents.
+
++++ Screen Review +++[ScreenReview]
+The screen review mode allows you to review the text of the screen as it appears visually within the current application.
+This is similar to the screen review or mouse cursor functionality in many other Windows screen readers.
+
+When switching to screen review mode, the review cursor is placed at the screen position of the current [navigator object #ObjectNavigation].
+When moving around the screen with review commands, the navigator object is automatically updated to the object found at the screen position of the review cursor.
+
+Note that in some newer applications, NVDA may not see some or all text displayed on the screen due to the use of newer screen drawing technologies which are impossible to support at this time.
+
+++ Navigating with the Mouse ++
+When you move the Mouse, NVDA by default reports the text that is directly under the mouse pointer as the pointer moves over it.
+Where supported, NVDA will read the surrounding paragraph of text, though some controls may only read by line.
+
+NVDA can be configured to also announce the type of [object #Objects] under the mouse as it moves (e.g. list, button, etc.).
+This may be useful for totally blind users, as sometimes, the text isn't enough.
+
+NVDA provides a way for users to understand where the mouse is located relative to the dimensions of the screen by playing the current mouse coordinates as audio beeps.
+The higher the mouse is on the screen, the higher the pitch of the beeps.
+The further left or right the mouse is located on the screen, the further left or right the sound will be played (assuming the user has stereo speakers or headphones).
+
+These extra mouse features are not turned on by default in NVDA.
+If you wish to take advantage of them, you can configure them from the [Mouse settings #MouseSettings] dialog, found in the NVDA Preferences menu.
+
+Although a physical mouse or trackpad should be used to navigate with the mouse, NVDA has a few key commands related to the mouse:
+%kc:beginInclude
+|| Name | Desktop key | Laptop key | Description |
+| Left mouse button click | numpadDivide | NVDA+[ | clicks the left mouse button once. The common double click can be performed by pressing this key twice in quick succession |
+| Left mouse button lock | shift+numpadDivide | NVDA+control+[ | Locks the left mouse button down. Press again to release it. To drag the mouse, press this key to lock the left button down and then move the mouse either physically or use one of the other mouse routing commands |
+| Right mouse click | numpadMultiply | NVDA+] | Clicks the right mouse button once. |
+| Right mouse button lock | shift+numpadMultiply | NVDA+control+] | Locks the right mouse button down. Press again to release it. To drag the mouse, press this key to lock the right button down and then move the mouse either physically or use one of the other mouse routing commands |
+| Move mouse to current navigator object | NVDA+numpadDivide | NVDA+shift+m | Moves the mouse to the location of the current navigator object and review cursor |
+| Navigate to the object under the mouse | NVDA+numpadMultiply | NVDA+shift+n | Set the navigator object to the object located at the position of the mouse |
+%kc:endInclude
+
++ Browse Mode +[BrowseMode]
+Complex read-only documents such as web pages are browsed in NVDA using browse mode.
+This includes documents in Mozilla Firefox, Microsoft Internet Explorer, Mozilla Thunderbird, HTML messages in Microsoft Outlook, Google Chrome, Adobe Reader and Adobe Flash.
+Browse mode is also optionally available for Microsoft Word documents.
+
+In browse mode, the content of the document is made available in a flat representation that can be navigated with the cursor keys as if it were a normal text document.
+All of NVDA's [system caret #SystemCaret] key commands will work in this mode; e.g. say all, report formatting, table navigation commands, etc.
+Information such as whether text is a link, heading, etc. is reported along with the text as you move.
+
+Sometimes, you will need to interact directly with controls in these documents.
+For example, you will need to do this for editable text fields and lists so that you can type characters and use the cursor keys to work with the control.
+You do this by switching to focus mode, where almost all keys are passed to the control.
+When in Browse mode, by default, NVDA will automatically switch to focus mode if you tab to or click on a particular control that requires it.
+Conversely, tabbing to or clicking on a control that does not require focus mode will switch back to browse mode.
+You can also press enter or space to switch to focus mode on controls that require it.
+Pressing escape will switch back to browse mode.
+In addition, you can manually force focus mode, after which it will remain in effect until you choose to disable it.
+
+%kc:beginInclude
+|| Name | Key | Description |
+| Toggle browse/focus modes | NVDA+space | Toggles between focus mode and browse mode |
+| Exit focus mode | escape | switches back to browse mode if focus mode was previously switched to automatically |
+| Refresh browse mode document | NVDA+f5 | Reloads the current document content (useful if certain content seems to be missing from the document. Not available in Microsoft Word and Outlook.) |
+| Find | NVDA+control+f | Pops up a dialog in which you can type some text to find in the current document |
+| Find next | NVDA+f3 | Finds the next occurrence of the text in the document that you previously searched for |
+| Find previous | NVDA+shift+f3 | Finds the previous occurrence of the text in the document you previously searched for |
+| open long description | NVDA+d | Opens a new window containing a long description for the element you are on if it has one. | 
+%kc:endInclude
+
+
+++ Single Letter Navigation ++
+While in browse mode, For quicker navigation, NVDA also provides single character keys to jump to certain fields in the document.
+Note that not all of these commands are supported in every type of document.
+
+%kc:beginInclude
+The following keys by themselves jump to the next available element, while adding the shift key causes them to jump to the previous element:
+- h: heading
+- l: list
+- i: list item
+- t: table
+- k: link
+- n: nonLinked text
+- f: form field
+- u: unvisited link
+- v: visited link
+- e: edit field
+- b: button
+- x: checkbox
+- c: combo box
+- r: radio button
+- q: block quote
+- s: separator
+- m: frame
+- g: graphic
+- d: landmark
+- o: embedded object
+- 1 to 6: headings at levels 1 to 6 respectively
+- a: annotation (comment, editor revision, etc.)
+-
+To move to the beginning or end of containing elements such as lists and tables:
+|| Name | Key | Description |
+| Move to start of container | shift+comma | Moves to the start of the container (list, table, etc.) where the caret is positioned |
+| Move past end of container | comma | Moves past the end of the container (list, table, etc.) where the caret is positioned |
+
+%kc:endInclude
+Some web applications such as Gmail, Twitter and Facebook use single letters as shortcut keys.
+If you want to use these while still being able to use your cursor keys to read in browse mode, you can temporarily disable NVDA's single letter navigation keys.
+%kc:beginInclude
+To toggle single letter navigation on and off for the current document, press NVDA+shift+space.
+%kc:endInclude
+
+++ The Elements List ++
+The elements list provides access to a list of various types of elements in the document as appropriate for the application.
+For example, in web browsers, the elements list can list links, headings or landmarks.
+Radio buttons allow you to switch between the different types of elements.
+An edit field is also provided in the dialog which allows you to filter the list to help you search for a particular item on the page.
+Once you have chosen an item, you can use the provided buttons in the dialog to move to or activate that item.
+%kc:beginInclude
+|| Name | Key | Description |
+| Browse mode elements list | NVDA+f7 | Lists various types of elements in the current document |
+%kc:endInclude
+
+++ Embedded Objects ++
+Pages can include rich content using technologies such as Adobe Flash and Sun Java, as well as applications and dialogs.
+Where these are encountered in browse mode, NVDA will report "embedded object", "application" or "dialog", respectively.
+You can press enter on these objects to interact with them.
+If it is accessible, you can then tab around it and interact with it like any other application.
+A key command is provided to return to the original page containing the embedded object:
+%kc:beginInclude
+|| Name | Key | Description |
+| Move to containing browse mode document | NVDA+control+space | Moves the focus out of the current embedded object and into the document that contains it |
+%kc:endInclude
+
++ Reading Mathematical Content +
+Using MathPlayer 4 from Design Science, NVDA can read and interactively navigate supported mathematical content.
+This requires that MathPlayer 4 is installed on the computer.
+MathPlayer is available as a free download from: http://www.dessci.com/en/products/mathplayer/
+
+NVDA supports the following types of mathematical content:
+- MathML in Mozilla Firefox and Microsoft Internet Explorer.
+- Design Science MathType in Microsoft Word and PowerPoint. MathType needs to be installed in order for this to work. The trial version is sufficient.
+- MathML in Adobe Reader. Note that this is not an official standard yet, so there is currently no publicly available software that can produce this content.
+-
+
+When reading a document, NVDA will speak any supported mathematical content where it occurs.
+If you are using a braille display, it will also be displayed in braille.
+
+++ Interactive Navigation ++
+If you are working primarily with speech, in most cases, you will probably wish to examine the expression in smaller segments, rather than hearing the entire expression at once.
+
+If you are in browse mode, you can do this by moving the cursor to the mathematical content and pressing enter.
+
+If you are not in browse mode:
++ move the review cursor to the mathematical content.
+By default, the review cursor follows the system caret, so you can usually use the system caret to move to the desired content.
++ Then, activate the following command:
++
+
+%kc:beginInclude
+|| Name | Key | Description |
+| Interact with math content | NVDA+alt+m | Begins interaction with math content. |
+%kc:endInclude
+
+At this point, you can use MathPlayer commands such as the arrow keys to explore the expression.
+For example, you can move through the expression with the left and right arrow keys and zoom into a portion of the expression such as a fraction using the down arrow key.
+Please see the MathPlayer documentation for further information.
+
+When you wish to return to the document, simply press the escape key.
+
++ Application Specific Features +
+NVDA provides its own extra features  for some applications to make certain tasks easier or to provide access to functionality which is not otherwise accessible to screen reader users.
+
+++ Microsoft Word ++
+
++++ Automatic Column and Row Header Reading +++
+NVDA is able to automatically announce appropriate row and column headers when navigating around tables in Microsoft Word.
+This firstly requires that the Report Table row / column headers option In NVDA's Document Formatting dialog be turned on.
+Secondly, NVDA needs to know which row or column contains the headers in any given table.
+After moving to the first cell in the column or row containing the headers, use one of the following commands:
+%kc:beginInclude
+|| Name | Key | Description |
+| Set column headers | NVDA+shift+c | Pressing this once tells NVDA this is the first header cell in the row that contains column headers, which should be automatically announced when moving between columns below this row. Pressing twice will clear the setting. |
+| Set row headers | NVDA+shift+r | Pressing this once tells NVDA this is the first header cell in the column that contains row headers, which should be automatically announced when moving between rows after  this column. Pressing twice will clear the setting. |
+%kc:endInclude
+These settings will be stored in the document as bookmarks compatible with other Screen Readers such as Jaws.
+This means that users of other screen readers who open this document at a later date will automatically  have the row and column headers already set.
+
++++ Browse Mode in Microsoft Word +++
+Similar to the web, Browse mode can be used in Microsoft Word to allow you to use features such as Quick navigation and the Elements List.
+%kc:beginInclude
+To toggle Browse mode on and off in Microsoft Word, press NVDA+space.
+%kc:endInclude
+For further information about Browse mode and Quick Navigation, see the [Browse Mode section #BrowseMode].
+
+++++ The Elements List ++++
+%kc:beginInclude
+While in Browse mode in Microsoft Word, you can access the Elements List by pressing NVDA+f7.
+%kc:endInclude
+The Elements List can list headings, links and annotations (which includes comments and track changes).
+
++++ Reporting Comments +++
+%kc:beginInclude
+To report any comments at the current caret position, press NVDA+alt+c.
+%kc:endInclude
+All comments for the document, along with other tracked changes, can also be listed in the NVDA Elements List  when selecting Annotations as the type.
+
+++ Microsoft Excel ++
+
++++ Automatic Column and Row Header Reading +++
+NVDA is able to automatically announce appropriate row and column headers when navigating around Excel worksheets.
+This firstly requires that the Report Table row / column headers option In NVDA's Document Formatting dialog be turned on.
+Secondly, NVDA needs to know which row or column contains the headers.
+After moving to the first cell in the column or row containing the headers, use one of the following commands:
+%kc:beginInclude
+|| Name | Key | Description |
+| Set column headers | NVDA+shift+c | Pressing this once tells NVDA this is the first header cell in the row that contains column headers, which should be automatically announced when moving between columns below this row. Pressing twice will clear the setting. |
+| Set row headers | NVDA+shift+r | Pressing this once tells NVDA this is the first header cell in the column that contains row headers, which should be automatically announced when moving between rows after  this column. Pressing twice will clear the setting. |
+%kc:endInclude
+These settings will be stored in the workbook as defined name ranges compatible with other Screen Readers such as Jaws.
+This means that users of other screen readers who open this workbook at a later date will automatically  have the row and column headers already set. 
+
++++ The Elements List +++
+Similar to the web, NVDA has an Elements List for Microsoft Excel that allows you to list and access several different types of information.
+%kc:beginInclude
+To access the Elements List in Excel, press NVDA+f7.
+%kc:endInclude
+The various types of information available in the Elements List are:
+- Charts: This lists all charts in the active worksheet. 
+Selecting a chart and pressing enter or the Move to button focuses the chart for navigating and reading with the arrow keys.
+- Comments: This lists all cells in the active worksheet containing comments. 
+The cell address along with its comments are shown for each cell. 
+Pressing Enter or the Move To button when on a listed comment will move directly to that cell.
+- Formulas: This lists all cells in the worksheet containing a formula. 
+The cell address along with its formula are shown for each cell.
+Pressing Enter or the Move To button on a listed formula will move directly to that cell. 
+- Sheets: This lists all sheets in the workbook. 
+Pressing f2 when on a listed sheet allows you to rename the sheet. 
+Pressing Enter or the Move To button while on the listed sheet will switch to that sheet.
+- Form fields: This lists all form fields in the active worksheet.
+For each form field, the Elements List shows the alternative text of the field along with the addresses of the cells it covers.
+Selecting a form field and pressing enter or the Move to button moves to that field in browse mode.
+-
+
++++ Reporting Comments +++
+%kc:beginInclude
+To report any comments for the currently focused cell, press NVDA+alt+c.
+%kc:endInclude
+All comments for the Worksheet can also be listed in the NVDA Elements List.
+
++++ Reading Protected Cells +++
+If a workbook has been protected, it may not be possible to move focus to particular cells that have been locked for editing.
+%kc:beginInclude
+To allow moving to locked cells, switch to Browse Mode by pressing NVDA+space, and then use standard Excel movement commands such as the arrow keys to move around all cells on the current worksheet.
+%kc:endInclude
+
++++ Form Fields +++
+Excel worksheets can include form fields.
+You can access these using the Elements List or the f and shift+f form field single letter navigation keys.
+Once you move to a form field in browse mode, you can press enter or space to either activate it or switch to focus mode so you can interact with it, depending on the control.
+For further information about Browse mode and single letter navigation, see the [Browse Mode section #BrowseMode].
+
+++ Microsoft PowerPoint ++
+%kc:beginInclude
+|| Name | Key | Description |
+| Toggle speaker notes reading | control+shift+s | When in a running slide show, this command will toggle between the speaker notes for the slide and the content for the slide. This only affects what NVDA reads, not what is displayed on screen. | 
+%kc:endInclude
+
+++ foobar2000 ++
+%kc:beginInclude
+|| Name | Key | Description |
+| Report remaining time | control+shift+r | Reports the remaining time of the currently playing track, if any. |
+%kc:endInclude
+
+Note: The report remaining time shortcut works only with the default formatting string for foobar's status line.
+
+++ Miranda IM ++
+%kc:beginInclude
+|| Name | Key | Description |
+| Report recent message | NVDA+control+1-4 | Reports one of the recent messages, depending on the number pressed; e.g. NVDA+control+2 reads the second most recent message. |
+%kc:endInclude
+
+++ Poedit ++
+%kc:beginInclude
+|| Name | Key | Description |
+| Report Comments Window | control+shift+c | Reports any comments in the comments window. |
+| Report notes for translators | control+shift+a | Reports any notes for translators. |
+%kc:endInclude
+
+++ Skype ++
+%kc:beginInclude
+When in a conversation:
+|| Name | Key | Description |
+| Review message | NVDA+control+1-0 | Reports and moves the review cursor to a recent message, depending on the number pressed; e.g. NVDA+control+2 reads the second most recent message. |
+%kc:endInclude
+
++ Configuring NVDA +
+
+++ Preferences ++
+%kc:settingsSection: || Name | Desktop key | Laptop key | Description |
+Most NVDA settings can be changed using dialog boxes accessed through the Preferences sub-menu of the NVDA menu.
+In all NVDA settings dialog boxes, press the OK button to accept any changes you have made.
+To cancel any changes, press the Cancel button or the escape key.
+Some settings can also be changed using shortcut keys, which are listed where relevant in the sections below.
+
+Note that by default, not all preferences dialogs can be accessed with input gestures (keyboard commands, touch gestures, etc.).
+If you wish to access dialogs which don't have dedicated shortcut keys, use the [Input Gestures dialog #InputGestures] to add custom gesture for that dialog.
+
++++ General Settings (NVDA+control+g) +++
+The General settings dialog box is found in the Preferences menu.
+It contains the following options:
+
+==== Language ====
+This is a combo box which allows you to select the language that NVDA's user interface and messages should be shown in.
+There are many languages, however the default option is "User Default, Windows".
+This option tells NVDA to use the language that Windows is currently set to.
+
+Please note that NVDA must be restarted when changing the language.
+NVDA will ask you if you wish to restart if you do change the selection.
+Press OK, and NVDA will restart.
+
+==== Save configuration on exit ====
+This option is a checkbox that, when checked, tells NVDA to automatically save the current configuration when you exit NVDA.
+
+==== Show exit options when exiting NVDA ====
+This option is a checkbox that allows you to choose whether or not a dialog appears when you exit NVDA that asks what action you want to perform.
+When checked, a dialog will appear when you attempt to exit NVDA asking whether you want to exit, restart or restart with add-ons disabled.
+When unchecked, NVDA will exit immediately.
+
+==== Play sounds when starting or exiting NVDA ====
+This option is a checkbox that, when checked, tells NVDA to play sounds when it starts or exits.
+
+==== Logging level ====
+This is a combo box that permits you to choose how much NVDA will log as it's running.
+Generally users should not need to touch this as not too much is logged.
+However if you are wanting to provide information in a bug report, then it may be a useful option.
+
+==== Automatically start NVDA after I log on to Windows ====
+If this option is enabled, NVDA will start automatically as soon as you log on to Windows.
+This option is only available for installed copies of NVDA.
+
+==== Use NVDA on the Windows Logon screen (requires administrator privileges) ====
+If you log on to Windows by providing a user name and password, then enabling this option will make NVDA start automatically at the logon screen when Windows starts.
+This option is only available for installed copies of NVDA.
+
+==== Use currently saved settings on the logon and other secure screens (requires administrator privileges) ====
+Pressing this button copies your currently saved NVDA user configuration to NVDA's system configuration directory, so that NVDA will use it when running on the logon, User Account Control (UAC) and other secure Windows screens.
+To make sure that all your settings are transferred, make sure to save your configuration first with control+NVDA+c or Save configuration in the NVDA menu.
+This option is only available for installed copies of NVDA.
+
+==== Automatically check for updates to NVDA ====
+If this is enabled, NVDA will automatically check for updated versions of NVDA and inform you when an update is available.
+You can also manually check for updates by selecting Check for updates under Help in the NVDA menu.
+
++++ Synthesizer Selection (NVDA+control+s) +++
+The Synthesizer dialog, which is found under "Synthesizer..." in the Preferences menu, allows you to select which Synthesizer NVDA should use to speak with.
+Once you have selected your synthesizer of choice, you can press Ok and NVDA will load the selected Synthesizer.
+If there is an error loading the synthesizer, NVDA will notify you with a message, and continue using the previous synthesizer.
+
+==== Synthesizer ====
+This option allows you to choose the synthesizer you wish NVDA to use for speech output.
+
+For a list of the Synthesizers that NVDA supports, please see the [Supported Speech Synthesizers #SupportedSpeechSynths] section.
+
+One special item that will always appear in this list is "No speech", which allows you to use NVDA with no speech output what so ever.
+This may be useful for someone who wishes to only use NVDA with Braille, or perhaps to sighted developers who only wish to use the Speech Viewer.
+
+==== Output device ====
+This option allows you to choose the sound card that NVDA should instruct the selected synthesizer to speak through.
+
+%kc:setting
+==== Audio Ducking Mode ====
+Key: NVDA+shift+d
+
+On Windows 8 and above, this option allows you to choose if NVDA should lower the volume of other applications while NVDA is speaking, or all the time while NVDA is running.
+- No Ducking: NVDA will never lower the volume of other audio. 
+- Duck when outputting speech and sounds: NVDA will only lower the volume of other audio when NVDA is speaking or playing sounds. This may not work for all synthesizers. 
+- Always duck: NVDA will keep the volume of other audio lower the whole time NVDA is running.
+-
+
++++ Voice Settings (NVDA+control+v) +++[VoiceSettings]
+The Voice Settings dialog, found in the Preferences menu, contains options that let you change the sound of the speech.
+For a quicker alternative way of controlling speech parameters from anywhere, please see the [Synth Settings Ring #SynthSettingsRing] section.
+
+The Voice Settings dialog box contains the following options:
+
+==== Voice ====
+The first option that you land on in this dialog is a combo box listing all the voices of the current synthesizer that you have installed.
+You can use the arrow keys to listen to all the various choices.
+Left and Up arrow take you up in the list, while right and down arrow move you down in the list.
+
+==== Variant ====
+If you are using the Espeak NG synthesizer that is packaged with NVDA, this is a combo box that lets you select the Variant the synthesizer should speak with.
+ESpeak NG's Variants are rather like voices, as they provide slightly different attributes to the eSpeak NG voice.
+Some variants will sound like a male, some like a female, and some even like a frog.
+
+==== Rate ====
+This option allows you to change the rate of your voice.
+This is a slider that goes from 0 to 100, (0 being the slowest, 100 being the fastest).
+
+==== Pitch ====
+This option allows you to change the pitch of the current voice.
+It is a slider which goes from 0 to 100, (0 being the lowest pitch and 100 being the highest).
+
+==== Volume ====
+This option is a slider which goes from 0 to 100, (0 being the lowest volume and 100 being the highest).
+
+==== Inflection ====
+This option is a slider that lets you choose how much inflection (rise and fall in pitch) the synthesizer should use to speak with. (The only synthesizer that provides this option at the present time is eSpeak NG).
+
+==== Automatic Language switching ====
+This checkbox allows you to toggle whether NVDA should switch speech synthesizer languages automatically if the text being read specifies its language.
+This option is enabled by default.
+Currently only the eSpeak NG synthesizer supports automatic language switching.
+
+==== Automatic Dialect switching ====
+This checkbox allows you to toggle whether or not dialect changes should be made, rather than just actual language changes.
+For example, if reading in an English U.S. voice but a document specifies that some text is in English U.K., then the synthesizer will switch accents if this option is enabled.
+This option is disabled by default.
+
+%kc:setting
+==== Punctuation/Symbol Level ====
+Key: NVDA+p
+
+This allows you to choose the amount of punctuation and other symbols that should be spoken as words.
+For example, when set to all, all symbols will be spoken as words.
+This option applies to all synthesizers, not just the currently active synthesizer.
+
+==== Trust voice's language for processing symbols and characters ====
+On by default, this option tells NVDA if the current voice's language can be trusted when processing symbols and characters.
+If you find that NVDA is reading punctuation in the wrong language for a particular synthesizer or voice, you may wish to turn this off to force NVDA to use its global language setting instead.
+
+==== Capital pitch change percentage ====
+This edit field allows you to type the amount that the pitch of the voice will change when speaking a capital letter.
+This value is a percentage, where a negative value lowers the pitch and a positive value raises it.
+For no pitch change you would use 0.
+
+==== Say "cap" before capitals ====
+This setting is a checkbox that, when checked, tells NVDA to say the word "cap" before any capital letter when spoken as an individual character such as when spelling.
+Usually, NVDA raises the pitch slightly for any capital letter, but some synthesizers may not support this well, so perhaps this option may be of use.
+
+==== Beep for capitals ====
+If this checkbox is checked, NVDA will make a small beep each time it encounters a capitalized character by itself.
+Like the "say cap for capitals" checkbox, this is useful for Synthesizers that can't change their pitch for capital letters.
+
+==== Use spelling functionality if supported ====[VoiceSpellingFunctionality]
+Some words consist of only one character, but the pronunciation is different depending on whether the character is being spoken as an individual character (such as when spelling) or a word.
+For example, in English, "a" is both a letter and a word and is pronounced differently in each case.
+This option allows the synthesizer to differentiate between these two cases if the synthesizer supports this.
+Most synthesizers do support it.
+
+This option should generally be enabled.
+However, some Microsoft Speech API synthesizers do not implement this correctly and behave strangely when it is enabled.
+If you are having problems with the pronunciation of individual characters, try disabling this option.
+
++++ Synth settings ring +++[SynthSettingsRing]
+If you wish to quickly change speech settings without going to the Voice settings dialog, there are some NVDA key commands that allow you to move through the most common speech settings from anywhere while running NVDA:
+%kc:beginInclude
+|| Name | Desktop key | Laptop key | Description |
+| Move to next synth setting | NVDA+control+rightArrow | NVDA+shift+control+rightArrow | Moves to the next available speech setting after the current, wrapping around to the first setting again after the last |
+| Move to previous synth setting | NVDA+control+leftArrow | NVDA+shift+control+leftArrow | Moves to the next available speech setting before the current, wrapping around to the last setting after the first |
+| Increment current synth setting | NVDA+control+upArrow | NVDA+shift+control+upArrow | increases the current speech setting you are on. E.g. increases the rate, chooses the next voice, increases the volume |
+| Decrement current synth setting | NVDA+control+downArrow | NVDA+shift+control+downArrow | decreases the current speech setting you are on. E.g. decreases the rate, chooses the previous voice, decreases the volume |
+%kc:endInclude
+
++++ Braille Settings +++
+The braille settings dialog box can be invoked by going to the preferences menu and then to the braille settings option.
+
+==== Braille Display ====
+The first option you will come upon in the braille settings dialog is a combo box that says "braille display".
+You will be presented with several options depending on what braille display drivers are available on your system.
+Move between these options with the arrow keys.
+
+No braille means that you are not using braille.
+
+Please see the [Supported Braille Displays #SupportedBrailleDisplays] section for more information about supported braille displays.
+
+==== Port ====
+This option, if available, allows you to choose what port or type of connection will be used to communicate with the braille display you have selected.
+It is a combo box containing the possible choices for your braille display.
+
+By default, NVDA employs automatic port detection, which means the connection with the braille device will be established automatically by scanning for available USB and bluetooth devices on your system.
+However, for some braille displays, you may be able to explicitly choose what port should be used.
+Common options are "Automatic" (which tells NVDA to employ the default automatic port selection procedure), "USB", "Bluetooth" and legacy serial communication ports if your braille display supports this type of communication.
+
+This option won't be available if your braille display only supports automatic port detection.
+
+You may consult the documentation for your braille display in the section [Supported Braille Displays #SupportedBrailleDisplays] to check for more details on the supported types of communication and available ports.
+
+==== Output Table ====
+The next option you will come to in this dialog is the braille output table combo box.
+In this combo box, you will find braille tables for different languages, braille standards and grades.
+The chosen table will be used to translate text into braille to be presented on your braille display.
+You can move from braille table to braille table in the list by using the arrow keys.
+
+==== Input Table ====
+Complementary to the previous option, the next setting you will find is the braille input table combo box.
+The chosen table will be used to translate braille entered on your braille display's Perkins-style keyboard into text.
+NVDA currently only supports computer braille input, so only 8 dot computer braille tables will be shown.
+You can move from braille table to braille table in the list by using the arrow keys.
+
+Note that this option is only useful if your braille display has a Perkins-style keyboard and this feature is supported by the braille display driver.
+If input is not supported on a display which does have a braille keyboard, this will be noted in the [Supported Braille Displays #SupportedBrailleDisplays] section.
+
+==== Expand to computer braille for the word at the cursor ====
+This option allows the word that is under the cursor to be displayed in non-contracted computer braille.
+
+==== Show Cursor ====
+This option allows the braille cursor to be turned on and off.
+It applies to the system caret and review cursor, but not to the selection indicator.
+
+==== Cursor Blink Rate (ms) ====
+This option is a numerical field that allows you to change the blink rate of the cursor in milliseconds.
+
+==== Cursor Shape ====
+This option allows you to choose the shape (dot pattern) of the braille cursor.
+The selection indicator is not affected by this option.
+
+==== Message Timeout (sec) ====
+This option is a numerical field that controls how long NVDA messages are displayed on the braille display.
+Specifying 0 disables displaying of these messages completely.
+
+%kc:setting
+==== Braille Tethered to ====[BrailleTether]
+Key: NVDA+control+t
+
+This option allows you to choose whether the braille display will follow the system focus, or whether it follows the navigator object / review cursor.
+
+==== Read by Paragraph ====
+If enabled, braille will be displayed by paragraphs instead of lines.
+Also, the next and previous line commands will move by paragraph accordingly.
+This means that you do not have to scroll the display at the end of each line even where more text would fit on the display.
+This may allow for more fluent reading of large amounts of text.
+It is disabled by default.
+
+==== Avoid splitting words when possible ====
+If this is enabled, a word which is too large to fit at the end of the braille display will not be split.
+Instead, there will be some blank space at the end of the display.
+When you scroll the display, you will be able to read the entire word.
+This is sometimes called "word wrap".
+Note that if the word is too large to fit on the display even by itself, the word must still be split.
+
+If this is disabled, as much of the word as possible will be displayed, but the rest will be cut off.
+When you scroll the display, you will then be able to read the rest of the word.
+
+Enabling this may allow for more fluent reading, but generally requires you to scroll the display more.
+
++++ Keyboard Settings (NVDA+control+k) +++
+This dialog box is found in the Preferences menu, under "Keyboard settings...".
+It contains the following options:
+
+==== Keyboard layout ====
+This combo box lets you choose what type of keyboard layout NVDA should use. Currently the two that come with NVDA are Desktop and Laptop.
+
+==== Use capslock as an NVDA modifier key ====
+If this checkbox is checked, capslock can be used as an NVDA modifier key.
+
+==== Use extended insert as an NVDA modifier key ====
+If this checkbox is checked, the extended insert key (usually found above the arrow keys, near home and end) can be used as an NVDA modifier key.
+
+==== Use numpad insert as an NVDA modifier key ====
+If this checkbox is checked, the insert key on the number pad can be used as an NVDA modifier key.
+
+If no key is chosen as the NVDA key it may be impossible to access certain NVDA commands.
+Therefore, The Keyboard Settings dialog will display an error message if all keys are unselected when pressing Ok.
+After dismissing the error message, you must select at least one before being able to press Ok to dismiss the dialog properly.
+
+%kc:setting
+==== Speak Typed Characters ====
+Key: NVDA+2
+
+When enabled, NVDA will announce all characters you type on the keyboard.
+
+%kc:setting
+==== Speak Typed Words ====
+Key: NVDA+3
+
+When enabled, NVDA will announce all words you type on the keyboard.
+
+==== Speech interrupt for typed characters ====
+If on, this option will cause speech to be interrupted each time a character is typed. This is on by default.
+
+==== Speech interrupt for Enter key ====
+If on, this option will cause speech to be interrupted each time the Enter key is pressed. This is on by default.
+
+==== Allow skim reading in Say All ====
+If on, certain navigation commands (such as quick navigation in browse mode or moving by line or paragraph) do not stop Say All, rather Say All jumps to the new position and continues reading.
+
+==== Beep if Typing Lowercase Letters when Caps Lock is On ====
+When enabled, a warning beep will be heard if a letter is typed with the shift key while caps lock is on.
+Generally, typing shifted letters with caps lock is unintentional and is usually due to not realising that caps lock is enabled.
+Therefore, it can be quite helpful to be warned about this.
+
+%kc:setting
+==== Speak Command Keys ====
+Key: NVDA+4
+
+When enabled, NVDA will announce all non-character keys you type on the keyboard. This includes key combinations such as control plus another letter.
+
+==== Play sound for spelling errors while typing ====
+When enabled, a short buzzer sound will be played when a word you type contains a spelling error.
+This option is only available if reporting of spelling errors is enabled in NVDA's [Document Formatting Settings #DocumentFormattingSettings] dialog.
+
+==== Handle keys from other applications ====
+This option allows the user to control if key presses generated by applications such as on-screen keyboards and speech recognition software should be processed by NVDA. 
+This option is on by default, though certain users may wish to turn this off, such as those typing Vietnamese with the Unikey typing software as it will  cause incorrect character input.
+
++++ Mouse Settings (NVDA+control+m) +++[MouseSettings]
+The Mouse Settings dialog is found in the Preferences Menu, under "Mouse settings...".
+It contains the following options:
+
+==== Report Mouse Shape Changes ====
+A checkbox, that when checked means that NVDA will announce the shape of the mouse pointer each time it changes.
+The mouse pointer in Windows changes shape to convey certain information such as when something is editable, or when something is loading etc.
+
+%kc:setting
+==== Enable mouse tracking ====
+Key: NVDA+m
+
+When enabled, NVDA will announce the text currently under the mouse pointer, as you move it around the screen. This allows you to find things on the screen, by physically moving the mouse, rather than trying to find them through object navigation.
+
+==== Text unit resolution ====
+If NVDA is set to announce the text under the mouse as you move it, this option allows you to choose exactly how much text will be spoken.
+The options are character, word, line and paragraph.
+
+==== Report role when mouse enters object ====
+If this checkbox is checked, NVDA will announce the role (type) of object as the mouse moves inside it.
+
+==== Play audio coordinates when mouse moves ====
+Checking this checkbox makes NVDA play beeps as the mouse moves, so that the user can work out where the mouse is in regards to the dimensions of the screen.
+The higher the mouse is on the screen, the higher the pitch of the beeps.
+The further left or right the mouse is located on the screen, the further left or right the sound will be played (assuming the user has stereo speakers or headphones).
+
+==== Brightness controls audio coordinates volume ====
+If the "play audio coordinates when mouse moves" checkbox is checked, then checking this checkbox means that the volume of the audio coordinates beeps is controled by how bright the screen is under the mouse.
+This setting is unchecked by default.
+
++++ Review Cursor Settings +++
+Found in the Preferences menu under "Review Cursor...".
+This dialog contains the following options:
+
+%kc:setting
+==== Follow System Focus ====
+Key: NVDA+7
+
+When enabled, The review cursor will always be placed in the same object as the current system focus whenever the focus changes.
+
+%kc:setting
+==== Follow System Caret ====
+Key: NVDA+6
+
+When enabled, the review cursor will automatically be moved to the position of the System caret each time it moves.
+
+==== Follow mouse cursor ====
+When enabled, the review cursor will follow the mouse as it moves.
+
+==== Simple Review mode ====
+When enabled, NVDA will filter the hierarchy of objects that can be navigated to exclude objects that aren't of interest to the user; e.g. invisible objects and objects used only for layout purposes.
+
+To toggle simple review mode from anywhere, please assign a custom gesture using the [Input Gestures dialog #InputGestures].
+
++++ Object Presentation Settings (NVDA+control+o) +++
+Found in the Preferences menu under "Object Presentation...".
+This dialog box contains the following options:
+
+==== Report Tool Tips ====
+A checkbox that when checked tells NVDA to report tool tips as they appear.
+Many Windows and controls show a small message (or tool tip) when you move the mouse pointer over them, or sometimes when you move the focus to them.
+
+==== Report Help Balloons ====
+This checkbox when checked tells NVDA to report help balloons as they appear.
+Help Balloons are like tool tips, but are usually larger in size, and are associated with system events such as a network cable being unplugged, or perhaps to alert you about Windows security issues.
+
+==== Report Object Shortcut Keys ====
+When this checkbox is checked, NVDA will include the shortcut key that is associated with a certain object or control when it is reported.
+For example the File menu on a menu bar may have a shortcut key of alt+f.
+
+==== Report object position information ====
+This option lets you choose whether you wish to have an object's position (e.g. 1 of 4) reported when moving to the object with the focus or object navigation.
+
+==== Guess Object Position Information when unavailable ====
+If reporting of object position information is turned on, this option allows NVDA to guess object position information when it is otherwise unavailable for a particular control.
+
+When on, NVDA will report position information for more controls such as menus and toolbars, however this information may be slightly inaccurate.
+
+==== Report Object descriptions ====
+Uncheck this checkbox if you don't wish to have the description reported along with objects.
+
+%kc:setting
+==== Progress bar output ====
+Key: NVDA+u
+
+This option controls how NVDA reports progress bar updates to you.
+
+It has the following options:
+- Off: Progress bars will not be reported as they change.
+- Speak: This option tells NVDA to speak the progress bar in percentages. Each time the progress bar changes, NVDA will speak the new value.
+- Beep: This tells NVDA to beep each time the progress bar changes. The higher the beep, the closer the progress bar is to completion.
+- Beep and speak: This option tells NVDA to both beep and speak when a progress bar updates.
+-
+
+==== Report background progress bars ====
+This is an option that, when checked, tells NVDA to keep reporting a progress bar, even if it is not physically in the foreground.
+If you minimize or switch away from a window that contains a progress bar, NVDA will keep track of it, allowing you to do other things while NVDA tracks the progress bar.
+
+%kc:setting
+==== Report dynamic content changes ====
+Key: NVDA+5
+
+Toggles the announcement of new content in particular objects such as terminals and the history control in chat programs.
+
++++ Input Composition Settings +++
+The Input Composition Settings dialog can be found under the Preferences menu.
+This dialog allows you to control how NVDA reports the input of Asian characters, such as with IME or Text Service input methods.
+Note that due to the fact that input methods vary greatly by available features and by how they convey information, it will most likely be necessary to configure these options differently for each input method to get the most efficient typing experience.
+
+==== Automatically report all available candidates ====
+This option, which is on by default,  allows you to choose whether or not all visible candidates should be reported automatically when a candidate list appears or its page is changed.
+Having this option on for pictographic input methods such as chinese New ChangJie or Boshiami is useful, as you can automatically hear all symbols and their numbers and you can choose one right away.
+However, for phonetic input methods such as chinese New Phonetic, it may be more useful to turn this option off, as all the symbols will sound the same and you will have to use the arrow keys to navigate the list items individually to gain more information  from the character descriptions for each candidate.
+
+==== Announce Selected Candidate ====
+This option, which is on by default, allows you to choose whether NVDA should announce the selected candidate when a candidate list appears or when the selection is changed.
+For input methods where the selection can be changed with the arrow keys  (such as Chinese New Phonetic) this is necessary, but for some input methods it may be more efficient typing with this option turned off.
+Note that even with this option off, the review cursor will still be placed on the selected candidate allowing you to use object navigation / review to manually read this or other candidates.
+
+==== Always include short character descriptions for candidates ====
+This option, which is on by default, allows you to choose whether or not NVDA should provide a short description for each character in a candidate, either when it's selected or when it's automatically read when the candidate list appears.
+Note that for locales such as Chinese, the announcement of extra character descriptions for the selected candidate is not affected by this option.
+This option may be useful for Korean and japanese input methods.
+
+==== Report changes to the reading string ====
+Some input methods such as Chinese New Phonetic and New ChangJie have a reading string (sometimes known as a precomposition string).
+You can choose whether or not NVDA should announce new characters being typed into this reading string with this option.
+This option is on by default.
+Note some older input methods such as Chinese ChangJie may not use the reading string to hold precomposition characters, but instead use the composition string directly. Please see the next option for configuring reporting of the composition string.
+
+==== Report changes to the composition string ====
+After reading or precomposition data has been combined into a valid pictographic symbol, most input methods place this symbol into a composition string for temporary storage along with other combined symbols before they are finally inserted into the document.
+This option allows you to choose whether or not NVDA should report new symbols as they appear  in the composition string.
+This option is on by default.
+
++++ Browse Mode Settings (NVDA+control+b) +++
+The Browse Mode settings dialog can be found in the Preferences menu, under "Browse mode...".
+
+The dialog contains the following options:
+
+==== Maximum Number of Characters on One Line ====
+This field sets the maximum length of a line in browse mode (in characters).
+
+==== Maximum Lines Per Page ====
+This field sets the amount of lines you will move by when pressing page up or page down while in browse mode.
+
+%kc:setting
+==== Use screen layout ====
+Key: NVDA+v
+
+This option allows you to specify whether content in browse mode should place content such as links and other fields on their own line, or if it should keep them in the flow of text as it is visually shown. If the option is enabled then things will stay as they are visually shown, but if it is disabled then fields will be placed on their own line.
+
+==== Automatic Say All on page load ====
+This checkbox toggles the automatic reading of a page after it loads in browse mode.
+This option is enabled by default.
+
+==== Include layout tables ====
+This option affects how NVDA handles tables used purely for layout purposes.
+When on, NVDA will treat these as normal tables, reporting them based on [Document Formatting Settings #DocumentFormattingSettings] and locating them with quick navigation commands.
+When off, they will not be reported nor found with quick navigation.
+However, the content of the tables will still be included as normal text.
+This option is turned off by default.
+
+==== Configuring reporting of fields such as links and headings ====
+Please see the options in the [Document Formatting Settings dialog #DocumentFormattingSettings] to configure the fields that are reported when navigating, such as links, headings and tables.
+
+==== Automatic focus mode for focus changes ====
+This option allows focus mode to be invoked if focus changes.
+For example, when on a web page, if you press tab and you land on a form, if this option is checked, focus mode will automatically be invoked.
+
+==== Automatic focus mode for caret movement ====
+This option, when checked, allows NVDA to enter and leave focus mode when using arrow keys.
+For example, if arrowing down a webpage and you land on an edit box, NVDA will automatically bring you into focus mode. If you arrow out of the edit box, NVDA will put you back in browse mode.
+
+==== Audio indication of Focus and Browse modes ====
+If this option is enabled, NVDA will play special sounds when it switches between browse mode and focus mode, rather than speaking the change.
+
+==== Trap non-command gestures from reaching the document ====
+Enabled by default, this option allows you to choose if gestures (such as key presses) that  do not result in an NVDA command and are not considered to be a command key in general, should be trapped from going through to the document you are currently focused on. 
+As an example, if enabled, if the letter j was pressed, it would be trapped from reaching the document, even though it is not a quick navigation command nor is it likely to be a command in the application itself.
+
++++ Document Formatting Settings (NVDA+control+d) +++[DocumentFormattingSettings]
+This dialog box is found in the Preferences menu, under "Document Formatting...".
+
+Most of the checkboxes in this dialog are for configuring what type of formatting you wish to have reported as you move the cursor around documents.
+For example, if you check the report font name checkbox, each time you arrow onto text with a different font, the name of the font will be announced.
+
+The document formatting options are organised into groups.
+You can configure reporting of:
+- Font
+ - Font name
+ - Font size
+ - Font attributes
+ - Emphasis
+ - Style
+ - Colors
+- Document information
+ - Comments
+ - Editor revisions
+ - Spelling errors
+- Pages and spacing
+ - Page numbers
+ - Line numbers
+ - Line indentation reporting [(Off, Speech, Tones, Both Speech and Tones) #lineIndentationOptions]
+ - Paragraph indentation (e.g. hanging indent, first line indent)
+ - Line spacing (single, double etc)
+ - Alignment
+- Table information
+ - Tables
+ - Row/column headers
+ - Cell coordinates
+- Elements
+ - Headings
+ - Links
+ - Lists
+ - Block quotes
+ - Landmarks
+ - Frames
+ - Clickable
+ -
+-
+
+
+To toggle these settings from anywhere, please assign custom gestures using the [Input Gestures dialog #InputGestures].
+
+==== Report formatting changes after the cursor ====
+If enabled, this setting tells NVDA to try and detect all the formatting changes on a line as it reports it, even if doing this may slow down NVDA's performance.
+
+By default, NVDA will detect the formatting at the position of the System caret / Review Cursor, and in some instances may detect formatting on the rest of the line, only if it is not going to cause a performance decrease.
+
+Enable this option while proof reading documents in applications such as Wordpad, where formatting is important.
+
+==== Line indentation reporting ====[lineIndentationOptions]
+This option allows you to configure how indentation at the beginning of lines is reported.
+The Report line indentation with combo box has four options.
+
+- Off: NVDA will not treat indentation specially.
+- Speech: If speech is selected, when the  amount of indentation changes, NVDA will say something like "twelve space" or "four tab."
+- Tones: If Tones is selected, when the  amount of  indentation changes, tones indicate the amount of change in indent.
+The tone will increase in pitch every space, and for a tab, it will increase in pitch the equivalent of 4 spaces.
+- Both Speech and Tones: This option reads indentation using both of the above methods.
+-
+
++++ Speech dictionaries +++
+The speech dictionaries menu (found in the Preferences menu) contains dialogs that allow you to manage the way NVDA pronounces particular words or phrases.
+There are currently three different types of speech dictionaries.
+They are:
+- Default: rules in this dictionary affect all speech in NVDA.
+- Voice: rules in this dictionary affect speech for the synthesizer voice currently being used.
+- Temporary: rules in this dictionary affect all speech in NVDA, but only for the current session. These rules are temporary and will be lost if NVDA is restarted.
+-
+
+You need to assign custom gestures using the [Input Gestures dialog #InputGestures] if you wish to open any of these dictionary dialogs from anywhere.
+
+All dictionary dialogs contain a list of rules which will be used for processing the speech.
+The dialog also contains Add, Edit and Remove buttons.
+
+To add a new rule to the dictionary, press the Add button, and fill in the fields in the dialog box that appears and then press Ok.
+You will then see your new rule in the list of rules.
+However to make sure your rule is actually saved, make sure to press Ok to exit the dictionary dialog all together once you have finished adding/editing rules.
+
+The rules for NVDA's speech dictionaries allow you to change one string of characters into another.
+A simple example would be that you want to have NVDA say the word frog each time it is supposed to say the word bird.
+In the Add rule dialog, the easiest way to do this is to type the word bird in the Pattern field, and the word frog in the Replacement field.
+You may also want to type a description of the rule in the Comment field (something like: changes bird to frog).
+
+NVDA's speech dictionaries however are much more powerful than simple word replacement.
+The Add rule dialog also contains a checkbox to say whether or not you want the rule to be case sensitive (meaning that NVDA should care whether the characters are uppercase or lowercase.
+NVDA ignores case by default).
+
+Finally, a set of radio buttons allows you to tell NVDA whether your pattern should match anywhere, should only match if it is a complete word or should be treated as a "Regular expression".
+Setting the pattern to match as a whole word means that the replacement will only be made if the pattern does not occur as part of a larger word; i.e. a character other than an alphanumeric character or an underscore (or no character at all) comes both immediately before and after the pattern.
+Thus, using the earlier example of replacing the word "bird" with "frog", if you were to make this a whole word replacement, it would not match "birds" or "bluebird".
+
+A regular expression is a pattern containing special symbols that allow you to match on more than one character at a time, or match on just numbers, or just letters, as a few examples.
+Regular expressions are not covered in this user guide, but there are many tutorials on the web which can provide you with more information.
+
++++ Punctuation/symbol pronunciation +++[SymbolPronunciation]
+This dialog allows you to change the way punctuation and other symbols are pronounced, as well as the symbol level at which they are spoken.
+
+The language for which symbol pronunciation is being edited will be shown in the dialog's title.
+Note that this dialog respects the "Trust voice's language for processing symbols and characters" option found in the [Voice Settings dialog #VoiceSettings]; i.e. it uses the voice language rather than the NVDA global language setting when this option is enabled.
+
+To change a symbol, first select it in the Symbols list.
+
+- The Replacement field allows you to change the text that should be spoken in place of this symbol.
+- Using the Level field, you can adjust the lowest symbol level at which this symbol should be spoken.
+- The Send actual symbol to synthesizer field specifies when the symbol itself (in contrast to its replacement) should be sent to the synthesizer.
+This is useful if the symbol causes the synthesizer to pause or change the inflection of the voice.
+For example, a comma causes the synthesizer to pause.
+There are three options:
+ - never: Never send the actual symbol to the synthesizer.
+ - always: Always send the actual symbol to the synthesizer.
+ - only below symbols' level: Send the actual symbol only if the configured speech symbol level is lower than the level set for this symbol.
+ For example, you might use this so that a symbol will have its replacement spoken at higher levels without pausing, while still being indicated with a pause at lower levels.
+ -
+-
+
+You can add new symbols by pressing the Add button.
+In the dialog that appears, enter the symbol and press the OK button.
+Then, change the fields for the new symbol as you would for other symbols.
+
+You can remove a symbol you previously added by pressing the Remove button.
+
+When you are finished, press the OK button to save your changes or the Cancel button to discard them.
+
++++ Input Gestures +++[InputGestures]
+In this dialog, you can customize the input gestures (keys on the keyboard, buttons on a braille display, etc.) for NVDA commands.
+
+Only commands that are applicable immediately before the dialog is opened are shown.
+For example, if you want to customize commands related to browse mode, you should open the Input Gestures dialog while you are in browse mode.
+
+The tree in this dialog lists all of the applicable NVDA commands grouped by category.
+You can filter them by entering one or more words from the command's name into the Filter by edit box in any order.
+Any gestures associated with a command are listed beneath the command.
+
+To add an input gesture to a command, select the command and press the Add button.
+Then, perform the input gesture you wish to associate; e.g. press a key on the keyboard or a button on a braille display.
+Often, a gesture can be interpreted in more than one way.
+For example, if you pressed a key on the keyboard, you may wish it to be specific to the current keyboard layout (e.g. desktop or laptop) or you may wish it to apply for all layouts.
+In this case, a menu will appear allowing you to select the desired option.
+
+To remove a gesture from a command, select the gesture and press the Remove button.
+
+When you are finished making changes, press the OK button to save them or the Cancel button to discard them.
+
+++ Saving and Reloading the configuration ++
+By default NVDA will automatically save your settings on exit.
+Note, however, that this option can be changed under the general options in the preferences menu.
+To save the settings manually at any time, choose the Save configuration item in the NVDA menu.
+
+If you ever make a mistake with your settings and need to revert back to the saved settings, choose the "revert to saved configuration" item in the NVDA menu.
+You can also reset your settings to their original factory defaults by choosing Reset Configuration To Factory Defaults, which is also found in the NVDA menu.
+
+The following NVDA key commands are also useful:
+%kc:beginInclude
+|| Name | Desktop key | Laptop key | Description |
+| Save configuration | NVDA+control+c | NVDA+control+c | Saves your current configuration so that it is not lost when you exit NVDA |
+| Revert  configuration | NVDA+control+r | NVDA+control+r | Pressing once resets your configuration to when you last saved it. Pressing three times will reset it back to factory defaults. |
+%kc:endInclude
+
+++ Configuration Profiles ++
+Sometimes, you may wish to have different settings for different situations.
+For example, you may wish to have reporting of indentation enabled while you are editing or reporting of font attributes enabled while you are proofreading.
+NVDA allows you to do this using configuration profiles.
+
+A configuration profile contains only those settings which are changed while the profile is being edited.
+Most settings can be changed in configuration profiles except for those in the General Settings dialog, which apply to the entirety of NVDA.
+
+Configuration profiles can be manually activated.
+They can also be activated automatically due to triggers such as switching to a particular application.
+
++++ Basic Management +++
+You manage configuration profiles by selecting "Configuration profiles" in the NVDA menu.
+You can also do this using a key command:
+%kc:beginInclude
+- NVDA+control+p: Show the Configuration Profiles dialog.
+-
+%kc:endInclude
+
+The first control in this dialog is the profile list from which you can select one of the available profiles.
+When you open the dialog, the profile you are currently editing is selected.
+Additional information is also shown for active profiles, indicating whether they are manually activated, triggered and/or being edited.
+
+To rename or delete a profile, press the Rename or Delete buttons, respectively.
+
+Press the Close button to close the dialog.
+
++++ Creating a Profile +++
+To create a profile, press the New button.
+
+In the New Profile dialog, you can enter a name for the profile.
+You can also select how this profile should be used.
+If you only want to use this profile manually, select Manual activation, which is the default.
+Otherwise, select a trigger which should automatically activate this profile.
+For convenience, if you haven't entered a name for the profile, selecting a trigger will fill in the name accordingly.
+See [below #ConfigProfileTriggers] for more information about triggers.
+
+Pressing OK will create the profile and close the Configuration Profiles dialog so you can edit it.
+
++++ Manual Activation +++[ConfigProfileManual]
+You can manually activate a profile by selecting a profile and pressing the Manual activate button.
+Once activated, other profiles can still be activated due to triggers, but any settings in the manually activated profile will override them.
+For example, if a profile is triggered for the current application and reporting of links is enabled in that profile but disabled it in the manually activated profile, links will not be reported.
+However, if you have changed the voice in the triggered profile but have never changed it in the manually activated profile, the voice from the triggered profile will be used.
+Any settings you change will be saved in the manually activated profile.
+To deactivate a manually activated profile, select it in the Configuration Profiles dialog and press the Manual deactivate button.
+
++++ Triggers +++[ConfigProfileTriggers]
+Pressing the Triggers button in the Configuration Profiles dialog allows you to change the profiles which should be automatically activated for various triggers.
+
+The Triggers list shows the available triggers, which are as follows:
+- Current application: Triggered when you switch to the current application.
+- Say all: Triggered while reading with the say all command.
+-
+
+To change the profile which should be automatically activated for a trigger, select the trigger and then select the desired profile from the Profile list.
+You can select (normal configuration) if you don't want a profile to be used.
+
+Press the Close button to return to the Configuration Profiles dialog.
+
++++ Editing a Profile +++
+If you have manually activated a profile, any settings you change will be saved to that profile.
+Otherwise, any settings you change will be saved to the most recently triggered profile.
+For example, if you have associated a profile with the Notepad application and you switch to Notepad, any changed settings will be saved to that profile.
+Finally, if there is neither a manually activated nor a triggered profile, any settings you change will be saved to your normal configuration.
+
+To edit the profile associated with say all, you must [manually activate #ConfigProfileManual] that profile.
+
++++ Temporarily Disabling Triggers +++
+Sometimes, it is useful to temporarily disable all triggers.
+For example, you might wish to edit a manually activated profile or your normal configuration without triggered profiles interfering.
+You can do this by checking the Temporarily disable all triggers checkbox in the Configuration Profiles dialog.
+
+++ Location of Configuration files ++
+Portable versions of NVDA store all settings, custom appModules and custom drivers in a directory called userConfig, found in the NVDA directory.
+
+Installed versions of NVDA store all settings, custom appModules and custom drivers in a special NVDA directory located in your Windows user profile.
+This means that each user on the system can have their own NVDA settings.
+To get to your settings directory for an installed version of NVDA, on the start menu you can go to programs -> NVDA -> explore user configuration directory.
+
+Settings for NVDA when running on the logon or UAC screens are stored in the systemConfig directory in NVDA's installation directory.
+Usually, this configuration should not be touched.
+To change NVDA's configuration on the logon/UAC screens, configure NVDA as you wish while logged into Windows, save the configuration, and then press the "Use currently saved settings on the logon and other secure screens" button in the General Settings dialog.
+
++ Extra Tools +
+
+++ Log Viewer ++
+The log viewer, found under Tools in the NVDA menu, allows you to view all the logging output that has occured up until now from when you last started NVDA.
+
+Apart from reading the content, you can also Save a copy of the log file, or refresh the viewer so that it shows the most recent output since the Log viewer was opened.
+These actions are available under the viewer's Log menu.
+
+++ Speech Viewer ++
+For sighted software developers or people demoing NVDA to sighted audiences, a floating window is available that allows you to view all the text that NVDA is currently speaking.
+
+To enable the speech viewer, check the "Speech Viewer" menu item under Tools in the NVDA menu.
+Uncheck the menu item to disable it.
+
+The speech viewer window contains a check box labeled "Show speech viewer on startup".
+If this is checked, the speech viewer will open when NVDA is started.
+The speech viewer window will always attempt to re-open with the same dimensions and location as when it was closed.
+
+While the speech viewer is enabled, it constantly updates to show you the most current text being spoken.
+However, if you click or focus inside the viewer, NVDA will temporarily stop updating the text, so that you are able to easily select or copy the existing content.
+
+To toggle the speech viewer from anywhere, please assign a custom gesture using the [Input Gestures dialog #InputGestures].
+
+++ Add-ons Manager ++
+The Add-ons Manager, accessed by selecting Manage add-ons under Tools in the NVDA menu, allows you to install, uninstall, enable and disable add-on packages for NVDA.
+These packages are provided by the community and contain custom code that may add or change features in NVDA or even provide support for extra Braille displays or speech synthesizers.
+
+The Add-ons Manager contains a list that displays all the add-ons currently installed in your NVDA user configuration. 
+Package name, status, version and author are shown for each add-on, though further information such as a description and URL can be viewed by selecting the add-on and pressing the About add-on button.
+If there is help available for the selected add-on, you can access it by pressing the Add-on help button.
+
+To browse and download available add-ons online, press the Get add-ons button.
+This button opens the [NVDA Add-ons page http://addons.nvda-project.org/].
+If NVDA is installed and running on your system, you can open the add-on directly from the browser to begin the installation process as described below.
+Otherwise, save the add-on package and follow the instructions below.
+
+To install an Add-on you previously obtained, press the Install button.
+This will allow you to browse for an add-on package (.nvda-addon file) somewhere on your computer or on a network.
+Once you press Open, the installation process will begin.
+
+When an add-on is being installed, NVDA will first ask you to confirm that you really wish to install the add-on.
+As the functionality of add-ons is unrestricted inside NVDA, which in theory could include accessing your personal data or even the entire system if NVDA is an installed copy, it is very important to only install add-ons from sources you trust.
+Once the add-on is installed, NVDA must be restarted for the add-on to start running. 
+Until you do, a status of "install" will show for that add-on in the list.
+
+To remove an add-on, select the add-on from the list and press the Remove button.
+NVDA will ask if you really wish to do this.
+As with installing, NVDA must be restarted for the add-on to be fully  removed.
+Until you do, a status of "remove" will be shown for that add-on in the list.
+
+To disable an add-on, press the disable button.
+To enable a previously disabled add-on, press the enable button.
+You can disable an add-on if the add-on status indicates it is running or enabled, or enable it if the add-on is suspended or disabled.
+For each press of the enable/disable button, add-on status changes to indicate what will happen when NVDA restarts.
+Just like when you install or remove add-ons, you need to restart NVDA in order for changes to take effect.
+
+The manager also has a Close button to close the dialog.
+If you have installed, removed or changed the status of an add-on, NVDA will first ask you if you wish to restart so that your changes can take effect.
+
+In the past it has been possible to extend NVDA's functionality by copying individual plugins and drivers in to your NVDA user Configuration directory.
+Although this version of NVDA  may still   load them, they will not be shown in the Add-on Manager.
+It is best to remove these files from your configuration and install  the appropriate add-on if one is available.
+
+To access the Add-ons Manager from anywhere, please assign a custom gesture using the [Input Gestures dialog #InputGestures].
+
+++ Python Console ++
+The NVDA Python console, found under Tools in the NVDA menu, is a development tool which is useful for debugging, general inspection of NVDA internals or inspection of the accessibility hierarchy of an application.
+For more information, please see the Developer Guide available from [the Development section of the NVDA web site http://community.nvda-project.org/wiki/Development].
+
+++ Reload plugins ++
+This item, once activated, reloads app modules and global plugins without restarting NVDA, which can be useful for developers.
+
++ Supported Speech Synthesizers +[SupportedSpeechSynths]
+This section contains information about the speech synthesizers supported by NVDA.
+For an even more extensive list of  free and commercial synthesizers that you can purchase and download for use with NVDA, please see the page at [http://www.nvda-project.org/wiki/ExtraVoices http://www.nvda-project.org/wiki/ExtraVoices].
+
+++ eSpeak NG ++
+The [eSpeak NG https://github.com/espeak-ng/espeak-ng] synthesizer is built directly into NVDA and does not require any other special drivers or components to be installed.
+NVDA starts using eSpeak NG by default.
+As this synthesizer is built into NVDA, this is a great choice for when running NVDA off a USB thumb drive on other systems.
+
+Each voice that comes with eSpeak NG speaks a different language.
+There are over 43 different languages supported by eSpeak NG.
+
+There are also many variants which can be chosen to alter the sound of the voice.
+
+++ Microsoft Speech API version 4 (SAPI 4) ++
+SAPI 4 is an older Microsoft standard for software speech synthesizers.
+NVDA still supports this for users who already have SAPI 4 synthesizers installed.
+However, Microsoft no longer support this and needed components are no longer available from Microsoft.
+
+When using this synthesizer with NVDA, the available voices (accessed from the [Voice Settings dialog #VoiceSettings] or by the [Synth Settings Ring #SynthSettingsRing]) will contain all the voices from all the installed SAPI 4 engines found on your system.
+
+++ Microsoft Speech API version 5 (SAPI 5) ++
+SAPI 5 is a Microsoft standard for software speech synthesizers.
+Many speech synthesizers that comply with this standard may be purchased or downloaded for free from various companies and websites, though your system will probably already come with at least one SAPI 5 voice preinstalled.
+When using this synthesizer with NVDA, the available voices (accessed from the [Voice Settings dialog #VoiceSettings] or by the [Synth Settings Ring #SynthSettingsRing]) will contain all the voices from all the installed SAPI 5 engines found on your system.
+
+++ Microsoft Speech Platform ++
+The Microsoft Speech Platform provides voices for many languages which are normally used in the development of server-based speech applications.
+These voices can also be used with NVDA.
+
+To use these voices, you will need to install two components:
+- Microsoft Speech Platform - Runtime (Version 11) , x86: http://www.microsoft.com/download/en/details.aspx?id=27225
+- Microsoft Speech Platform - Runtime Languages (Version 11): http://www.microsoft.com/download/en/details.aspx?id=27224
+ - This page includes many files for both speech recognition and text-to-speech.
+ Choose the files containing the TTS data for the desired languages/voices.
+ For example, the file MSSpeech_TTS_en-US_ZiraPro.msi is a U.S. English voice.
+ -
+-
+
+++ Audiologic Tts3 ++
+This is a commercial speech synthesizer specifically for the Italian language.
+You must have the synthesizer installed on your system in order for it to be used with NVDA.
+For more information, please visit the Audiologic website at www.audiologic.it.
+
+This synthesizer does not support [spelling functionality #VoiceSpellingFunctionality].
+
+++ Nuance Vocalizer for NVDA ++
+Nuance Vocalizer is a commercial, high quality voice synthesizer developed by Nuance Communications, Inc. and packaged specifically for NVDA by Tiflotecnia, Lda.
+It contains over 50 different voices you can install, speaking over 30 languages.
+All synthesizer components and voices are bundled in add-on packages, which allows for full usage in portable copies of NVDA.
+
+You can get more information about Nuance Vocalizer for NVDA and how to buy it on its web site at [www.vocalizer-nvda.com http://www.vocalizer-nvda.com/].
+A percentage of sales of this product is donated to NV Access to fund further development of the NVDA Screen Reader.
+
++ Supported Braille Displays +[SupportedBrailleDisplays]
+This section contains information about the Braille displays supported by NVDA.
+
+++ Freedom Scientific Focus/PAC Mate Series ++
+All Focus and PAC Mate displays from [Freedom Scientific http://www.freedomscientific.com/] are supported when connected via USB or bluetooth.
+You will need the Freedom Scientific braille display drivers installed on your system.
+If you do not have them already, you can obtain them from http://www2.freedomscientific.com/downloads/focus-40-blue/focus-40-14-blue-downloads.asp.
+Although this page only mentions the Focus Blue display, the drivers support all Freedom Scientific Focus and Pacmate displays.
+If your system is running 64 bit Windows and the drivers were already installed by another screen reader, you will probably still need to install the drivers from this link, as the files required by NVDA were probably not installed by the other screen reader.
+
+By default, NVDA can automatically detect and connect to these displays either via USB or bluetooth.
+However, when configuring the display, you can explicitly select "USB" or "Bluetooth" ports to restrict the connection type to be used.
+This might be useful if you want to connect the focus display to NVDA using bluetooth, but still be able to charge it using USB power from your computer.
+
+Following are the key assignments for this display with NVDA.
+Please see the display's documentation for descriptions of where these keys can be found.
+%kc:beginInclude
+|| Name | Key |
+| Scroll braille display back | topRouting1 (first cell on display) |
+| Scroll braille display forward | topRouting20/40/80 (last cell on display) |
+| Scroll braille display back | leftAdvanceBar |
+| Scroll braille display forward | rightAdvanceBar |
+| Toggle braille tethered to | leftGDFButton+rightGDFButton |
+| Toggle left wiz wheel action | leftWizWheelPress |
+| Move back using left wiz wheel action | leftWizWheelUp |
+| Move forward using left wiz wheel action | leftWizWheelDown |
+| Toggle right wiz wheel action | rightWizWheelPress |
+| Move back using right wiz wheel action | rightWizWheelUp |
+| Move forward using right wiz wheel action | rightWizWheelDown |
+| Route to braille cell | routing |
+| backspace key | dot7 |
+| enter key | dot8 |
+| shift+tab key | brailleSpaceBar+dot1+dot2 |
+| tab key | brailleSpaceBar+dot4+dot5 |
+| upArrow key | brailleSpaceBar+dot1 |
+| downArrow key | brailleSpaceBar+dot4 |
+| control+leftArrow key | brailleSpaceBar+dot2 |
+| control+rightArrow key | brailleSpaceBar+dot5 |
+| leftArrow | brailleSpaceBar+dot3 |
+| rightArrow key | brailleSpaceBar+dot6 |
+| home key | brailleSpaceBar+dot1+dot3 |
+| end key | brailleSpaceBar+dot4+dot6 |
+| control+home key | brailleSpaceBar+dot1+dot2+dot3 |
+| control+end key | brailleSpaceBar+dot4+dot5+dot6 |
+| alt key | brailleSpaceBar+dot1+dot3+dot4 |
+| alt+tab key | brailleSpaceBar+dot2+dot3+dot4+dot5 |
+| escape key | brailleSpaceBar+dot1+dot5 |
+| windows key | brailleSpaceBar+dot2+dot4+dot5+dot6 |
+| space key | brailleSpaceBar |
+| windows+d key (minimize all applications) | brailleSpaceBar+dot1+dot2+dot3+dot4+dot5+dot6 |
+| Report Current Line | brailleSpaceBar+dot1+dot4 |
+| NVDA menu | brailleSpaceBar+dot1+dot3+dot4+dot5 |
+
+For newer Focus models that contain rocker bar keys (focus 40, focus 80 and focus blue):
+|| Name | Key |
+| Move braille display to previous line | leftRockerBarUp, rightRockerBarUp |
+| Move braille display to next line | leftRockerBarDown, rightRockerBarDown |
+
+For Focus 80 only:
+|| Name | Key |
+| Scroll braille display back | leftBumperBarUp, rightBumperBarUp |
+| Scroll braille display forward | leftBumperBarDown, rightBumperBarDown |
+%kc:endInclude
+
+++ Optelec ALVA BC640/680 ++
+Both the ALVA BC640 and BC680 displays from [Optelec http://www.optelec.com/] are supported when connected via USB or bluetooth.
+You do not need any specific drivers to be installed to use these displays.
+Just plug in the display and configure NVDA to use it.
+
+While these displays do have a braille keyboard, they handle translation from braille to text themselves.
+Therefore, NVDA's braille input table setting is not relevant.
+
+Following are the key assignments for this display with NVDA.
+Please see the display's documentation for descriptions of where these keys can be found.
+%kc:beginInclude
+|| Name | Key |
+| Scroll braille display back | t1 or etouch1 |
+| Move braille display to previous line | t2 |
+| Move to current focus | t3 |
+| Move braille display to next line | t4 |
+| Scroll braille display forward | t5 or etouch3 |
+| Route to braille cell | routing |
+| Move to top line in review | t1+t2 |
+| Move to bottom line in review | t4+t5 |
+| Toggle braille tethered to | t1+t3 |
+| Report title | etouch2 |
+| Report status bar | etouch4 |
+| shift+tab key | sp1 |
+| alt key | sp2 |
+| escape key | sp3 |
+| tab key | sp4 |
+| upArrow key | spUp |
+| downArrow key | spDown |
+| leftArrow key | spLeft |
+| rightArrow key | spRight |
+| enter key | spEnter |
+| Report date/time | sp1+sp2 |
+| NVDA Menu | sp1+sp3 |
+| windows+d key (minimize all applications) | sp1+sp4 |
+| windows+b key (focus system tray) | sp3+sp4 |
+| windows key | sp2+sp3 |
+| alt+tab key | sp2+sp4 |
+| control+home key | t3+spUp |
+| control+end key | t3+spDown |
+| home key | t3+spLeft |
+| end key | t3+spRight |
+%kc:endInclude
+
+++ Handy Tech Displays ++
+NVDA supports all displays from [Handy Tech http://www.handytech.de/] when connected via USB or bluetooth.
+For older USB displays, you will need to install the USB drivers from Handy Tech on your system.
+
+Braille input is not yet supported.
+
+Following are the key assignments for this display with NVDA.
+Please see the display's documentation for descriptions of where these keys can be found.
+%kc:beginInclude
+|| Name | Key |
+| Scroll braille display back | left, up |
+| Scroll braille display forward | right, down |
+| Move braille display to previous line | b4 |
+| Move braille display to next line | b5 |
+| Route to braille cell | routing |
+| shift+tab key | esc |
+| alt key | b2+b4+b5 |
+| escape key | b4+b6 |
+| tab key | enter |
+| enter key | esc+enter |
+| upArrow key | leftSpace |
+| downArrow key | rightSpace |
+| NVDA Menu | b2+b4+b5+b6 |
+| Handy Tech configuration | b4+b8 |
+%kc:endInclude
+
+++ MDV Lilli ++
+The Lilli braille display available from [MDV http://www.mdvbologna.it/] is supported.
+You do not need any specific drivers to be installed to use this display.
+Just plug in the display and configure NVDA to use it.
+
+Following are the key assignments for this display with NVDA.
+Please see the display's documentation for descriptions of where these keys can be found.
+%kc:beginInclude
+|| Name | Key |
+| Scroll braille display backward | LF |
+| Scroll braille display forward | RG |
+| Move braille display to previous line | UP |
+| Move braille display to next line | DN |
+| Route to braille cell | route |
+| shift+tab key | SLF |
+| tab key | SRG |
+| alt+tab key | SDN |
+| alt+shift+tab key | SUP |
+%kc:endInclude
+
+++ Baum/Humanware/APH/Orbit Braille Displays ++
+Several [Baum http://www.baum.de/cms/en/], [HumanWare http://www.humanware.com/], [APH http://www.aph.org/] and [Orbit http://www.orbitresearch.com/] displays are supported when connected via USB, bluetooth or serial.
+These include:
+- Baum: SuperVario, PocketVario, VarioUltra, Pronto!, SuperVario2, Vario 340
+- HumanWare: Brailliant, BrailleConnect, Brailliant2
+- APH: Refreshabraille
+- Orbit: Orbit Reader 20
+-
+Some other displays manufactured by Baum may also work, though this has not been tested.
+
+If connecting via USB to displays which do not use HID, you must first install the USB drivers provided by the manufacturer.
+The VarioUltra and Pronto! use HID.
+The Refreshabraille and Orbit Reader 20 can use HID if configured appropriately.
+
+The USB serial mode of the Orbit Reader 20 is currently only supported in Windows 10.
+USB HID should generally be used instead.
+
+Following are the key assignments for these displays with NVDA.
+Please see your display's documentation for descriptions of where these keys can be found.
+%kc:beginInclude
+|| Name | Key |
+| Scroll braille display back | d2 |
+| Scroll braille display forward | d5 |
+| Move braille display to previous line | d1 |
+| Move braille display to next line | d3 |
+| Route to braille cell | routing |
+
+For displays which have a joystick:
+|| Name | Key |
+| upArrow key | up |
+| downArrow key | down |
+| leftArrow key | left |
+| rightArrow key | right |
+| enter key | select |
+%kc:endInclude
+
+++ hedo ProfiLine USB ++
+The hedo ProfiLine USB from [hedo Reha-Technik http://www.hedo.de/] is supported.
+You must first install the USB drivers provided by the manufacturer.
+
+Following are the key assignments for this display with NVDA.
+Please see the display's documentation for descriptions of where these keys can be found.
+%kc:beginInclude
+|| Name | Key |
+| Scroll braille display back | K1 |
+| Scroll braille display forward | K3 |
+| Move braille display to previous line | B2 |
+| Move braille display to next line | B5 |
+| Route to braille cell | routing |
+| Toggle braille tethered to | K2 |
+| Say all | B6 |
+%kc:endInclude
+
+++ hedo MobilLine USB ++
+The hedo MobilLine USB from [hedo Reha-Technik http://www.hedo.de/] is supported.
+You must first install the USB drivers provided by the manufacturer.
+
+Following are the key assignments for this display with NVDA.
+Please see the display's documentation for descriptions of where these keys can be found.
+%kc:beginInclude
+|| Name | Key |
+| Scroll braille display back | K1 |
+| Scroll braille display forward | K3 |
+| Move braille display to previous line | B2 |
+| Move braille display to next line | B5 |
+| Route to braille cell | routing |
+| Toggle braille tethered to | K2 |
+| Say all | B6 |
+%kc:endInclude
+
+++ HumanWare Brailliant BI/B Series ++
+The Brailliant BI and B series of displays from [HumanWare http://www.humanware.com/], including the BI 32, BI 40 and B 80, are supported when connected via USB or bluetooth.
+If connecting via USB with the protocol set to HumanWare, you must first install the USB drivers provided by the manufacturer.
+USB drivers are not required if the protocol is set to OpenBraille.
+
+Following are the key assignments for this display with NVDA.
+Please see the display's documentation for descriptions of where these keys can be found.
+%kc:beginInclude
+|| Name | Key |
+| Scroll braille display back | left |
+| Scroll braille display forward | right |
+| Move braille display to previous line | up |
+| Move braille display to next line | down |
+| Route to braille cell | routing |
+| Toggle braille tethered to | up+down |
+| upArrow key | space+dot1 |
+| downArrow key | space+dot4 |
+| leftArrow key | space+dot3 |
+| rightArrow key | space+dot6 |
+| NVDA Menu | c1+c3+c4+c5 (command n) |
+| shift+tab key | space+dot1+dot3 |
+| tab key | space+dot4+dot6 |
+| alt key | space+dot1+dot3+dot4 (space+m) |
+| escape key | space+dot1+dot5 (space+e) |
+| enter key | dot8 |
+| windows+d key (minimize all applications) | c1+c4+c5 (command d) |
+| windows key | space+dot3+dot4 |
+| alt+tab key | space+dot2+dot3+dot4+dot5 (space+t) |
+| Say all | c1+c2+c3+c4+c5+c6 |
+%kc:endInclude
+
+++ HIMS Braille Sense/Braille EDGE/Smart Beetle Series ++
+NVDA supports Braille Sense, Braille EDGE and Smart Beetle displays from [Hims http://www.hims-inc.com/] when connected via USB or bluetooth. 
+If connecting via USB, you will need to install the USB drivers from HIMS on your system.
+You can download these from this page: http://www.himsintl.com/?c=2/13&uid=2319
+
+Following are the key assignments for these displays with NVDA.
+Please see the display's documentation for descriptions of where these keys can be found.
+%kc:beginInclude
+|| Name | Key |
+| Scroll braille display back | left side scroll down |
+| Scroll braille display forward | right side scroll down |
+| Move braille display to previous line | left side scroll up |
+| Move braille display to next line | right side scroll up |
+| Route to braille cell | routing |
+| shift+tab key | dot1+dot2+space |
+| alt key | dot1+dot3+dot4+Space |
+| escape key | dot1+dot5+Space |
+| tab key | dot4+dot5+Space |
+| enter key | dot8 |
+| backspace key | dot7 |
+| upArrow key | dot1+Space |
+| downArrow key | dot4+Space |
+| capsLock | dot1+dot3+dot6+space |
+| shift+alt+tab key | advance2+advance3+advance1 |
+| alt+tab key | advance2+advance3 |
+| end key | dot4+dot6+space |
+| Control+end key | dot4+dot5+dot6+space |
+| home key | dot1+dot3+space |
+| control+home key | dot1+dot2+dot3+space |
+| leftArrow key | dot3+space |
+| control+shift+leftArrow key | dot2+dot8+space+advance1 |
+| control+leftArrow key | dot2+space |
+| shift+alt+leftArrow key | dot2+dot7+advance1 |
+| alt+leftArrow key | dot2+dot7 |
+| rightArrow key | dot6+space |
+| control+shift+rightArrow key | dot5+dot8+space+advance1 |
+| control+rightArrow key | dot5+space |
+| shift+alt+rightArrow key | dot5+dot7+advance1 |
+| alt+rightArrow key | dot5+dot7 |
+| pageUp key | dot1+dot2+dot6+space |
+| control+pageUp key | dot1+dot2+dot6+dot8+space |
+| control+shift+upArrow key | dot2+dot3+dot8+space+advance1 |
+| control+upArrow key | dot2+dot3+space |
+| shift+alt+upArrow key | dot2+dot3+dot7+advance1 |
+| alt+upArrow key | dot2+dot3+dot7 |
+| shift+upArrow key | left side scroll down + space |
+| pageDown key | dot3+dot4+dot5+space |
+| control+pagedown key | dot3+dot4+dot5+dot8+space |
+| control+shift+downArrow key | dot5+dot6+dot8+space+advance1 |
+| control+downArrow key | dot5+dot6+space |
+| shift+alt+downArrow key | dot5+dot6+dot7+advance1 |
+| alt+downArrow key | dot5+dot6+dot7 |
+| shift+downArrow key | right side scroll down + space |
+| delete key | dot1+dot3+dot5+space |
+| f1 key | dot1+dot2+dot5+space |
+| f3 key | dot1+dot2+dot4+dot8 |
+| f4 key | dot7+advance3 |
+| windows+b key | dot1+dot2+advance1 |
+| windows+d key | dot1+dot4+dot5+advance1 |
+%kc:endInclude
+
+++ HIMS SyncBraille ++
+NVDA supports the SyncBraille Display from [HIMS http://www.hims-inc.com/].
+You will need to install the USB drivers from HIMS on your system.
+
+Following are the key assignments for this display with NVDA.
+Please see the display's documentation for descriptions of where these keys can be found.
+%kc:beginInclude
+|| Name | Key |
+| Scroll braille display back | left side scroll down |
+| Scroll braille display forward | right side scroll down |
+| Route to braille cell | routing |
+%kc:endInclude
+
+++ Seika Braille Displays ++
+The Seika Version 3, 4 and 5 (40 cells) and Seika80 (80 cells) braille displays from [Nippon Telesoft http://www.nippontelesoft.com/] are supported.
+You can find more information about these displays at http://www.seika-braille.com/.
+You must first install the USB drivers provided by the manufacturer.
+
+Following are the key assignments for this display with NVDA.
+Please see the display's documentation for descriptions of where these keys can be found.
+%kc:beginInclude
+|| Name | Key |
+| Scroll braille display back | left |
+| Scroll braille display forward | right |
+| Move braille display to previous line | b3 |
+| Move braille display to next line | b4 |
+| Toggle braille tethered to | b5 |
+| Say all | b6 |
+| tab | b1 |
+| shift+tab | b2 |
+| alt+tab | b1+b2 |
+| NVDA Menu | left+right |
+| Route to braille cell | routing |
+%kc:endInclude
+
+++ Papenmeier BRAILLEX Newer Models ++
+The following Braille displays are supported: 
+- BRAILLEX EL 40c, EL 80c, EL 20c, EL 60c (USB)
+- BRAILLEX EL 40s, EL 80s, EL 2d80s, EL 70s, EL 66s (USB)
+- BRAILLEX Trio (USB and bluetooth)
+- BRAILLEX Live 20, BRAILLEX Live and BRAILLEX Live Plus (USB and bluetooth)
+-
+
+If BrxCom is installed, NVDA will use BrxCom.
+BrxCom is a tool that allows keyboard input from the braille display to function independently from a screen reader.
+A new version of BrxCom which works with NVDA will be released by Papenmeier soon.
+Keyboard input is possible with the Trio and BRAILLEX Live models.
+
+Most devices have an Easy Access Bar (EAB) that allows intuitive and fast operation.
+The EAB can be moved in four directions where generally each direction has two switches.
+The C and Live series are the only exceptions to this rule.
+
+The c-series and some other displays have two routing rows whereby the upper row is used to report formatting information.
+Holding one of the upper routing keys and pressing the EAB on c-series devices emulates the second switch state.
+The live series displays have one routing row only and the EAB has one step per direction.
+The second step may be emulated by pressing one of the routing keys and pressing the EAB in the corresponding direction.
+Pressing and holding the up, down, right and left keys (or EAB) causes the corresponding action to be repeated.
+
+Generally, the following keys are available on these braille displays:
+|| Name | Key |
+| l1 | Left front key |
+| l2 | Left rear key |
+| r1 | Right front key |
+| r2 | Right rear key |
+| up | 1 Step up |
+| up2 | 2 Steps up |
+| left | 1 Step left |
+| left2 | 2 Steps left |
+| right | 1 Step right |
+| right2 | 2 Steps right |
+| dn | 1 Step down |
+| dn2 | 2 Steps down |
+
+Following are the Papenmeier command assignments for NVDA:
+%kc:beginInclude
+|| Name | Key |
+| Scroll braille display back | left |
+| Scroll braille display forward | right |
+| Move braille display to previous line | up |
+| Move braille display to next line | dn |
+| Route to braille cell | routing |
+| Report current character in review | l1 |
+| Activate current navigator object | l2 |
+| Toggle braille tethered to | r2 |
+| Report title | l1+up |
+| Report Status Bar | l2+down |
+| Move to containing object | up2 |
+| Move to first contained object | dn2 |
+| Move to previous object | left2 |
+| Move to next object | right2 |
+| Report text formatting | upper routing row |
+%kc:endInclude
+
+The Trio model has four additional keys which are in front of the braille keyboard.
+These are (ordered from left to right):
+- left thumb key (lt)
+- space
+- space
+- right thumb key (rt)
+-
+Currently, the right thumb key is not in use.
+The inner keys are both mapped to space.
+
+|| Name | Key |
+%kc:beginInclude
+| backspace key | dot 7 |
+| enter key | dot 8 |
+| escape key | space with dot 7 |
+| upArrow key | space with dot 2 |
+| leftArrow key | space with dot 1 |
+| rightArrow key | space with dot 4 |
+| downArrow | space with dot 5 |
+| control key | lt+dot2 |
+| alt key | lt+dot3 |
+| control+escape key | space with dot 1 2 3 4 5 6 |
+| tab key | space with dot 3 7 |
+%kc:endInclude 
+
+++ Papenmeier Braille BRAILLEX Older Models ++
+The following Braille displays are supported: 
+- BRAILLEX EL 80, EL 2D-80, EL 40 P
+- BRAILLEX Tiny, 2D Screen
+-
+
+Note that these displays can only be connected via a serial port.
+Therefore, you should select the port to which the display is connected after you have chosen this driver in the Braille Settings dialogue.
+
+Some of these devices have an Easy Access Bar (EAB) that allows intuitive and fast operation.
+The EAB can be moved in four directions where generally each direction has two switches.
+Pressing and holding the up, down, right and left keys (or EAB) causes the corresponding action to be repeated.
+Older devices do not have an EAB; front keys are used instead.
+
+Generally, the following keys are available on braille displays:
+
+|| Name | Key |
+| l1 | Left front key |
+| l2 | Left rear key |
+| r1 | Right front key |
+| r2 | Right rear key |
+| up | 1 Step up |
+| up2 | 2 Steps up |
+| left | 1 Step left |
+| left2 | 2 Steps left |
+| right | 1 Step right |
+| right2 | 2 Steps right |
+| dn | 1 Step down |
+| dn2 | 2 Steps down |
+
+Following are the Papenmeier command assignments for NVDA:
+
+%kc:beginInclude
+Devices with EAB:
+|| Name | Key |
+| Scroll braille display back | left |
+| Scroll braille display forward | right |
+| Move braille display to previous line | up |
+| Move braille display to next line | dn |
+| Route to braille cell | routing |
+| Report current character in review | l1 |
+| Activate current navigator object | l2 |
+| Report title | l1up |
+| Report Status Bar | l2down |
+| Move to containing object | up2 |
+| Move to first contained object | dn2 |
+| Move to next object | right2 |
+| Move to previous object | left2 |
+| Report text formatting | Upper routing strip |
+
+BRAILLEX Tiny:
+|| Name | Key |
+| Report current character in review | l1 |
+| Activate current navigator object | l2 |
+| Scroll braille display back | left |
+| Scroll braille display forward | right |
+| Move braille display to previous line | up |
+| Move braille display to next line | dn |
+| Toggle braille tethered to | r2 |
+| Move to containing object | r1+up |
+| Move to first contained object | r1+dn |
+| Move to previous object | r1+left |
+| Move to next object | r1+right |
+| Report text formatting | reportf |
+| Report title | l1+up |
+| Report status bar | l2+down |
+
+BRAILLEX 2D Screen:
+|| Name | Key |
+| Report current character in review | l1 |
+| Activate current navigator object | l2 |
+| Toggle braille tethered to | r2 |
+| Report text formatting | reportf |
+| Move braille display to previous line | up |
+| Scroll braille display back | left |
+| Scroll braille display forward | right |
+| Move braille display to next line | dn |
+| Move to next object | left2 |
+| Move to containing object | up2 |
+| Move to first contained object | dn2 |
+| Move to previous object | right2 |
+%kc:endInclude
+
+++ HumanWare BrailleNote ++
+NVDA supports the BrailleNote notetakers from [Humanware http://www.humanware.com] when acting as a display terminal for a screen reader.
+The following models are supported:
+- BrailleNote Classic (serial connection only)
+- BrailleNote PK (Serial and bluetooth connections)
+- BrailleNote MPower (Serial and bluetooth connections)
+- BrailleNote Apex (USB and Bluetooth connections)
+-
+
+If your device supports more than one type of connection, when connecting your BrailleNote to NVDA, you must set the braille terminal port in braille terminal options.
+Please check the BrailleNote manual for details.
+In NVDA, you may also need to set the port in the Braille Settings dialog.
+If you are connecting via USB or bluetooth, you can set the port to "Automatic", "USB" or "Bluetooth", depending on the available choices.
+If connecting using a legacy serial port (or a USB to serial converter) or if none of the previous options appear, you must explicitly choose the communication port to be used from the list of hardware ports.
+
+Before connecting your BrailleNote Apex using its USB client interface, you must install the drivers provided by HumanWare.
+
+Following are the BrailleNote command assignments for NVDA.
+Please check your BrailleNote's documentation to find where these keys are located.
+
+%kc:beginInclude
+|| Name | Key |
+| Scroll braille display back | back |
+| Scroll braille display forward | advance |
+| Move braille display to previous line | previous |
+| Move braille display to next line | next |
+| Route to braille cell | routing |
+| Toggle braille tethered to | previous+next |
+| Up arrow key | space+dot1 |
+| Down arrow key | space+dot4 |
+| Left Arrow key | space+dot3 |
+| Right arrow key | space+dot6 |
+| Page up key | space+dot1+dot3 |
+| Page down key | space+dot4+dot6 |
+| Home key | space+dot1+dot2 |
+| End key | space+dot4+dot5 |
+| Control+home keys | space+dot1+dot2+dot3 |
+| Control+end keys | space+dot4+dot5+dot6 |
+| Space key | space |
+| Enter key | space+dot8 |
+| Backspace key | space+dot7 |
+| Tab key | space+dot2+dot3+dot4+dot5 (space+t) |
+| Shift+tab keys | space+dot1+dot2+dot5+dot6 |
+| Windows key | space+dot2+dot4+dot5+dot6 (space+w) |
+| Alt key | space+dot1+dot3+dot4 (space+m) |
+| Toggle input help | space+dot2+dot3+dot6 (space+lower h) |
+%kc:endInclude
+
+++ EcoBraille ++
+NVDA supports EcoBraille displays from [ONCE http://www.once.es/].
+The following models are supported:
+- EcoBraille 20
+- EcoBraille 40
+- EcoBraille 80
+- EcoBraille Plus
+-
+
+In NVDA, you can set the serial port to which the display is connected in the Braille Settings dialog.
+
+Following are the key assignments for EcoBraille displays.
+Please see the [EcoBraille documentation ftp://ftp.once.es/pub/utt/bibliotecnia/Lineas_Braille/ECO/] for descriptions of where these keys can be found.
+
+%kc:beginInclude
+|| Name | Key |
+| Scroll braille display back | T2 |
+| Scroll braille display forward | T4 |
+| Move braille display to previous line | T1 |
+| Move braille display to next line | T5 |
+| Route to braille cell | Routing |
+| Activate current navigator object | T3 |
+| Switch to next review mode | F1 |
+| Move to containing object | F2 |
+| Switch to previous review mode | F3 |
+| Move to previous object | F4 |
+| Report current object | F5 |
+| Move to next object | F6 |
+| Move to focus object | F7 |
+| Move to first contained object | F8 |
+| Move System focus or caret to current review position | F9 |
+| Report review cursor location | F0 |
+| Toggle braille tethered to | A |
+%kc:endInclude
+
+++ BRLTTY ++
+[BRLTTY http://mielke.cc/brltty/] is a separate program which can be used to support many more braille displays.
+In order to use this, you need to install [BRLTTY for Windows http://brl.thefreecat.org/brltty/].
+You should download and install the latest installer package, which will be named, for example, brltty-win-4.2-2.exe.
+When configuring the display and port to use, be sure to pay close attention to the instructions, especially if you are using a USB display and already have the manufacturer's drivers installed.
+
+For displays which have a braille keyboard, BRLTTY currently handles braille input itself.
+Therefore, NVDA's braille input table setting is not relevant.
+
+Following are the BRLTTY command assignments for NVDA.
+Please see the [BRLTTY key binding lists http://mielke.cc/brltty/doc/KeyBindings/] for information about how BRLTTY commands are mapped to controls on braille displays.
+%kc:beginInclude
+|| Name | BRLTTY command |
+| Scroll braille display back | fwinlt (go left one window) |
+| Scroll braille display forward | fwinrt (go right one window) |
+| Move braille display to previous line | lnup (go up one line) |
+| Move braille display to next line | lndn (go down one line) |
+| Route to braille cell | route (bring cursor to character) |
+%kc:endInclude
+
++ Braille control type and state abbreviations +
+In order to fit as much information as possible on a braille display, The folowing abbreviations have been defined to indicate control type and state.
+
+|| Abbreviation | Control type |
+| btn | button |
+| cbo | combo box |
+| chk | checkbox |
+| dlg | dialog |
+| edt | editable text field |
+| gra | graphic |
+| cN | table column number n, e.g. c1, c2. |
+| rN | table row number n, e.g. r1, r2. |
+| hN | heading at level n, e.g. h1, h2. |
+| lnk | link |
+| lst | list |
+| vlnk | visited link |
+| mnu | menu |
+| mnubar | menu bar |
+| rbtn | radio button |
+| tb | table |
+| tv | treeview |
+| lv N | a tree view item has a hierarchical level N|
+| ``-----`` | seperator |
+
+The following state indicators are also defined:
+|| Abbreviation | Control state |
+| ... | displayed when an object supports autocompletion |
+| ( ) | displayed when an object (e.g. a checkbox) is not checked |
+| (x) | displayed when an object (e.g. a checkbox) is checked |
+| (-) | displayed when an object (e.g. a checkbox) is half checked |
+| - | displayed when an object (e.g. a tree view item) is collapsible |
+| + | displayed when an object (e.g. a tree view item) is Expandable |
+| clk | displayed when an object is clickable |
+| ro | displayed when an object (e.g. an editable text field) is read-only |
+| sel | displayed when an object is selected |
+| submnu | displayed when an object has a popup (usually a sub-menu) |
+
++ Advanced Topics +
+
+++ Command Line Options ++[CommandLineOptions]
+NVDA can accept one or more additional options when it starts which alter its behavior.
+You can pass as many options as you need.
+These options can be passed when starting from a shortcut (in the shortcut properties), from the Run dialog (Start Menu -> Run or Windows+r) or from a Windows command console.
+Options should be separated from the name of NVDA's executable file and from other options by spaces.
+For example, the Desktop shortcut that NVDA creates during installation has the -r option, which tells NVDA to close the currently running copy before starting the new one.
+Another useful option is --disable-addons, which tells NVDA to suspend all running add-ons.
+This allows you to determine whether a problem is caused by an add-on and to recover from serious problems caused by add-ons.
+
+As an example, you can exit the currently running copy of NVDA by entering the following in the Run dialog:
+
+nvda -q
+
+Some of the command line options have a short and a long version, while some of them have only a long version.
+For those which have a short version, you can combine them like this:
+| nvda -rm | This will exit the currently running copy of NVDA and will start a new copy with startup sounds disabled, etc. |
+| nvda -rm --disable-addons | Same as above, but with add-ons disabled |
+
+Some of the command line options accept additional parameters; e.g. how detailed the logging should be or the path to the user configuration directory.
+Those parameters should be placed after the option, separated from the option by a space when using the short version or an equals sign (=) when using the long version; e.g.:
+| nvda -l 10 | Tells NVDA to start with log level set to debug |
+| nvda --log-file=c:\nvda.log |  Tells NVDA to write its log to c:\nvda.log |
+| nvda --log-level=20 -f c:\nvda.log | Tels NVDA to start with log level set to info and to write its log to c:\nvda.log |
+
+Following are the command line options for NVDA:
+|| Short | Long | Description |
+| -h | --help | show command line help and exit |
+| -q | --quit | Quit already running copy of NVDA |
+| -r | --replace | Quit already running copy of NVDA and start this one |
+| -k | --check-running | Report whether NVDA is running via the exit code; 0 if running, 1 if not running |
+| -f LOGFILENAME | --log-file=LOGFILENAME | The file where log messages should be written to |
+| -l LOGLEVEL | --log-level=LOGLEVEL | The lowest level of message logged (debug 10, info 20, warning 30, error 40, critical 50), default is warning |
+| -c CONFIGPATH | --config-path=CONFIGPATH | The path where all settings for NVDA are stored |
+| -m | --minimal | No sounds, no interface, no start message etc |
+| -s | --secure | Secure mode (disable Python console) |
+| None | --disable-addons | Addons will have no effect |
+| None | --no-sr-flag  | Don't change the global system screen reader flag |
+| None | --install | Installs NVDA (starting the newly installed copy) |
+| None | --install-silent | Silently installs NVDA (does not start the newly installed copy) |
+
++ Further Information +
+If you require further information or assistance regarding NVDA, please visit the NVDA web site at NVDA_URL.
+Here, you can find additional documentation, as well as technical support and community resources.
+This site also provides information and resources concerning NVDA development.