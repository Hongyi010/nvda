--- conflicted
+++ resolved
@@ -1,86 +1,82 @@
-#appModules/explorer.py
-#A part of NonVisual Desktop Access (NVDA)
-#Copyright (C) 2006-2010 NVDA Contributors <http://www.nvda-project.org/>
-#This file is covered by the GNU General Public License.
-#See the file COPYING for more details.
-
-import _default
-import controlTypes
-<<<<<<< HEAD
-import winUser
-import api
-=======
->>>>>>> 66144588
-import speech
-import eventHandler
-from NVDAObjects.window import Window
-from NVDAObjects.IAccessible import sysListView32
-
-#Class for menu items  for Windows Places and Frequently used Programs (in start menu)
-class SysListView32MenuItem(sysListView32.ListItem):
-
-	#When focus moves to these items, an extra focus is fired on the parent
-	#However NVDA redirects it to the real focus.
-	#But this means double focus events on the item, so filter the second one out
-	#Ticket #474
-	def _get_shouldAllowIAccessibleFocusEvent(self):
-		res=super(SysListView32MenuItem,self).shouldAllowIAccessibleFocusEvent
-		if not res:
-			return False
-		focus=eventHandler.lastQueuedFocusObject
-		if type(focus)!=type(self) or (self.event_windowHandle,self.event_objectID,self.event_childID)!=(focus.event_windowHandle,focus.event_objectID,focus.event_childID):
-			return True
-		return False
-
-class ClassicStartMenu(Window):
-	# Override the name, as Windows names this the "Application" menu contrary to all documentation.
-	name = _("Start")
-
-	def event_gainFocus(self):
-		# In Windows XP, the Start button will get focus first, so silence this.
-		speech.cancelSpeech()
-		super(ClassicStartMenu, self).event_gainFocus()
-
-class AppModule(_default.AppModule):
-
-	def event_NVDAObject_init(self, obj):
-		if obj.windowClassName == "ToolbarWindow32" and obj.role == controlTypes.ROLE_POPUPMENU:
-			parent = obj.parent
-			if parent and parent.windowClassName == "SysPager":
-				if obj.windowStyle & 0x80:
-					self.overlayCustomNVDAObjectClass(obj,ClassicStartMenu,outerMost=True)
-				else:
-					# This is the menu for a group of icons on the task bar, which Windows stupidly names "Application".
-					obj.name = None
-			return
-
-		if obj.windowClassName=="SysListView32" and obj.role==controlTypes.ROLE_MENUITEM:
-			self.overlayCustomNVDAObjectClass(obj,SysListView32MenuItem,outerMost=True)
-
-		if obj.windowClassName == "#32768":
-			# Standard menu.
-			parent = obj.parent
-			if parent and not parent.parent:
-				# Context menu.
-				# We don't trust the names that Explorer gives to context menus, so better to have no name at all.
-				obj.name = None
-
-		if obj.windowClassName == "DV2ControlHost" and obj.role == controlTypes.ROLE_PANE:
-			# Windows Vista/7 start menu.
-			obj.presentationType=obj.presType_content
-			obj.isPresentableFocusAncestor = True
-			# In Windows 7, the description of this pane is extremely verbose help text, so nuke it.
-			obj.description = None
-
-		#The Address bar is embedded inside a progressbar, how strange.
-		#Lets hide that
-		if obj.windowClassName=="msctls_progress32" and winUser.getClassName(winUser.getAncestor(obj.windowHandle,winUser.GA_PARENT))=="Address Band Root":
-			obj.presentationType=obj.presType_layout
-
-	def event_gainFocus(self, obj, nextHandler):
-		if obj.windowClassName == "ToolbarWindow32" and obj.role == controlTypes.ROLE_MENUITEM and obj.parent.role == controlTypes.ROLE_MENUBAR and eventHandler.isPendingEvents("gainFocus"):
-			# When exiting a menu, Explorer fires focus on the top level menu item before it returns to the previous focus.
-			# Unfortunately, this focus event always occurs in a subsequent cycle, so the event limiter doesn't eliminate it.
-			# Therefore, if there is a pending focus event, don't bother handling this event.
-			return
-		nextHandler()
+#appModules/explorer.py
+#A part of NonVisual Desktop Access (NVDA)
+#Copyright (C) 2006-2010 NVDA Contributors <http://www.nvda-project.org/>
+#This file is covered by the GNU General Public License.
+#See the file COPYING for more details.
+
+import _default
+import controlTypes
+import winUser
+import speech
+import eventHandler
+from NVDAObjects.window import Window
+from NVDAObjects.IAccessible import sysListView32
+
+#Class for menu items  for Windows Places and Frequently used Programs (in start menu)
+class SysListView32MenuItem(sysListView32.ListItem):
+
+	#When focus moves to these items, an extra focus is fired on the parent
+	#However NVDA redirects it to the real focus.
+	#But this means double focus events on the item, so filter the second one out
+	#Ticket #474
+	def _get_shouldAllowIAccessibleFocusEvent(self):
+		res=super(SysListView32MenuItem,self).shouldAllowIAccessibleFocusEvent
+		if not res:
+			return False
+		focus=eventHandler.lastQueuedFocusObject
+		if type(focus)!=type(self) or (self.event_windowHandle,self.event_objectID,self.event_childID)!=(focus.event_windowHandle,focus.event_objectID,focus.event_childID):
+			return True
+		return False
+
+class ClassicStartMenu(Window):
+	# Override the name, as Windows names this the "Application" menu contrary to all documentation.
+	name = _("Start")
+
+	def event_gainFocus(self):
+		# In Windows XP, the Start button will get focus first, so silence this.
+		speech.cancelSpeech()
+		super(ClassicStartMenu, self).event_gainFocus()
+
+class AppModule(_default.AppModule):
+
+	def event_NVDAObject_init(self, obj):
+		if obj.windowClassName == "ToolbarWindow32" and obj.role == controlTypes.ROLE_POPUPMENU:
+			parent = obj.parent
+			if parent and parent.windowClassName == "SysPager":
+				if obj.windowStyle & 0x80:
+					self.overlayCustomNVDAObjectClass(obj,ClassicStartMenu,outerMost=True)
+				else:
+					# This is the menu for a group of icons on the task bar, which Windows stupidly names "Application".
+					obj.name = None
+			return
+
+		if obj.windowClassName=="SysListView32" and obj.role==controlTypes.ROLE_MENUITEM:
+			self.overlayCustomNVDAObjectClass(obj,SysListView32MenuItem,outerMost=True)
+
+		if obj.windowClassName == "#32768":
+			# Standard menu.
+			parent = obj.parent
+			if parent and not parent.parent:
+				# Context menu.
+				# We don't trust the names that Explorer gives to context menus, so better to have no name at all.
+				obj.name = None
+
+		if obj.windowClassName == "DV2ControlHost" and obj.role == controlTypes.ROLE_PANE:
+			# Windows Vista/7 start menu.
+			obj.presentationType=obj.presType_content
+			obj.isPresentableFocusAncestor = True
+			# In Windows 7, the description of this pane is extremely verbose help text, so nuke it.
+			obj.description = None
+
+		#The Address bar is embedded inside a progressbar, how strange.
+		#Lets hide that
+		if obj.windowClassName=="msctls_progress32" and winUser.getClassName(winUser.getAncestor(obj.windowHandle,winUser.GA_PARENT))=="Address Band Root":
+			obj.presentationType=obj.presType_layout
+
+	def event_gainFocus(self, obj, nextHandler):
+		if obj.windowClassName == "ToolbarWindow32" and obj.role == controlTypes.ROLE_MENUITEM and obj.parent.role == controlTypes.ROLE_MENUBAR and eventHandler.isPendingEvents("gainFocus"):
+			# When exiting a menu, Explorer fires focus on the top level menu item before it returns to the previous focus.
+			# Unfortunately, this focus event always occurs in a subsequent cycle, so the event limiter doesn't eliminate it.
+			# Therefore, if there is a pending focus event, don't bother handling this event.
+			return
+		nextHandler()