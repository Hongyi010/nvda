--- conflicted
+++ resolved
@@ -1,453 +1,446 @@
-#virtualBuffers/gecko_ia2.py
-#A part of NonVisual Desktop Access (NVDA)
-#This file is covered by the GNU General Public License.
-#See the file COPYING for more details.
-# Copyright (C) 2008-2020 NV Access Limited, Babbage B.V., Mozilla Corporation
-
-import weakref
-from . import VirtualBuffer, VirtualBufferTextInfo, VBufStorage_findMatch_word, VBufStorage_findMatch_notEmpty
-import treeInterceptorHandler
-import controlTypes
-import NVDAObjects.IAccessible.mozilla
-import NVDAObjects.behaviors
-import winUser
-import mouseHandler
-import IAccessibleHandler
-import oleacc
-from logHandler import log
-import textInfos
-from comtypes.gen.IAccessible2Lib import IAccessible2
-from comtypes import COMError
-import aria
-import config
-from NVDAObjects.IAccessible import normalizeIA2TextFormatField, IA2TextTextInfo
-
-IA2_RELATION_CONTAINING_DOCUMENT = "containingDocument"
-
-class Gecko_ia2_TextInfo(VirtualBufferTextInfo):
-
-	def _getBoundingRectFromOffset(self,offset):
-		formatFieldStart, formatFieldEnd = self._getUnitOffsets(textInfos.UNIT_FORMATFIELD, offset)
-		# The format field starts at the first character.
-		for field in reversed(self._getFieldsInRange(formatFieldStart, formatFieldStart+1)):
-			if not (isinstance(field, textInfos.FieldCommand) and field.command == "formatChange"):
-				# This is no format field.
-				continue
-			attrs = field.field
-			ia2TextStartOffset = attrs.get("ia2TextStartOffset")
-			if ia2TextStartOffset is None:
-				# No ia2TextStartOffset specified, most likely a format field that doesn't originate from IA2Text.
-				continue
-			ia2TextStartOffset += attrs.get("strippedCharsFromStart", 0)
-			relOffset = offset - formatFieldStart + ia2TextStartOffset
-			obj = self._getNVDAObjectFromOffset(offset)
-			if not hasattr(obj, "IAccessibleTextObject"):
-				raise LookupError("Object doesn't have an IAccessibleTextObject")
-			return IA2TextTextInfo._getBoundingRectFromOffsetInObject(obj, relOffset)
-		return super(Gecko_ia2_TextInfo, self)._getBoundingRectFromOffset(offset)
-
-	def _normalizeControlField(self,attrs):
-		for attr in ("table-rownumber-presentational","table-columnnumber-presentational","table-rowcount-presentational","table-columncount-presentational"):
-			attrVal=attrs.get(attr)
-			if attrVal is not None:
-				attrs[attr]=int(attrVal)
-
-		current = attrs.get("IAccessible2::attribute_current")
-		if current not in (None, 'false'):
-			attrs['current']= current
-		placeholder = self._getPlaceholderAttribute(attrs, "IAccessible2::attribute_placeholder")
-		if placeholder is not None:
-			attrs['placeholder']= placeholder
-		accRole=attrs['IAccessible::role']
-		accRole=int(accRole) if accRole.isdigit() else accRole
-		role=IAccessibleHandler.IAccessibleRolesToNVDARoles.get(accRole,controlTypes.ROLE_UNKNOWN)
-		if attrs.get('IAccessible2::attribute_tag',"").lower()=="blockquote":
-			role=controlTypes.ROLE_BLOCKQUOTE
-		states=set(IAccessibleHandler.IAccessibleStatesToNVDAStates[x] for x in [1<<y for y in range(32)] if int(attrs.get('IAccessible::state_%s'%x,0)) and x in IAccessibleHandler.IAccessibleStatesToNVDAStates)
-		states|=set(IAccessibleHandler.IAccessible2StatesToNVDAStates[x] for x in [1<<y for y in range(32)] if int(attrs.get('IAccessible2::state_%s'%x,0)) and x in IAccessibleHandler.IAccessible2StatesToNVDAStates)
-		if role == controlTypes.ROLE_EDITABLETEXT and not (controlTypes.STATE_FOCUSABLE in states or controlTypes.STATE_UNAVAILABLE in states or controlTypes.STATE_EDITABLE in states):
-			# This is a text leaf.
-			# See NVDAObjects.Iaccessible.mozilla.findOverlayClasses for an explanation of these checks.
-			role = controlTypes.ROLE_STATICTEXT
-		if attrs.get("IAccessibleAction_showlongdesc") is not None:
-			states.add(controlTypes.STATE_HASLONGDESC)
-		if "IAccessibleAction_click" in attrs:
-			states.add(controlTypes.STATE_CLICKABLE)
-		grabbed = attrs.get("IAccessible2::attribute_grabbed")
-		if grabbed == "false":
-			states.add(controlTypes.STATE_DRAGGABLE)
-		elif grabbed == "true":
-			states.add(controlTypes.STATE_DRAGGING)
-		sorted = attrs.get("IAccessible2::attribute_sort")
-		if sorted=="ascending":
-			states.add(controlTypes.STATE_SORTED_ASCENDING)
-		elif sorted=="descending":
-			states.add(controlTypes.STATE_SORTED_DESCENDING)
-		elif sorted=="other":
-			states.add(controlTypes.STATE_SORTED)
-		roleText=attrs.get("IAccessible2::attribute_roledescription")
-		if roleText:
-			attrs['roleText']=roleText
-		if attrs.get("IAccessible2::attribute_dropeffect", "none") != "none":
-			states.add(controlTypes.STATE_DROPTARGET)
-		if role==controlTypes.ROLE_LINK and controlTypes.STATE_LINKED not in states:
-			# This is a named link destination, not a link which can be activated. The user doesn't care about these.
-			role=controlTypes.ROLE_TEXTFRAME
-		level=attrs.get('IAccessible2::attribute_level',"")
-<<<<<<< HEAD
-		xmlRoles=attrs.get("IAccessible2::attribute_xml-roles", "").split(" ")
-		if "treegrid" in xmlRoles:
-			role = controlTypes.ROLE_TABLE
-		# Get the first landmark role, if any.
-		landmark=next((xr for xr in xmlRoles if xr in aria.landmarkRoles),None)
-=======
->>>>>>> 37c7a29b
-
-		xmlRoles=attrs.get("IAccessible2::attribute_xml-roles", "").split(" ")
-		landmark = next((xr for xr in xmlRoles if xr in aria.landmarkRoles), None)
-		if landmark and role != controlTypes.ROLE_LANDMARK and landmark != xmlRoles[0]:
-			# Ignore the landmark role
-			landmark = None
-		if role == controlTypes.ROLE_DOCUMENT and xmlRoles[0] == "article":
-			role = controlTypes.ROLE_ARTICLE
-		elif role == controlTypes.ROLE_GROUPING and xmlRoles[0] == "figure":
-			role = controlTypes.ROLE_FIGURE
-		elif role in (controlTypes.ROLE_LANDMARK, controlTypes.ROLE_SECTION) and xmlRoles[0] == "region":
-			role = controlTypes.ROLE_REGION
-		elif xmlRoles[0] == "switch":
-			# role="switch" gets mapped to IA2_ROLE_TOGGLE_BUTTON, but it uses the
-			# checked state instead of pressed. The simplest way to deal with this
-			# identity crisis is to map it to a check box.
-			role = controlTypes.ROLE_CHECKBOX
-			states.discard(controlTypes.STATE_PRESSED)
-		attrs['role']=role
-		attrs['states']=states
-		if level != "" and level is not None:
-			attrs['level']=level
-		if landmark:
-			attrs["landmark"]=landmark
-		return super(Gecko_ia2_TextInfo,self)._normalizeControlField(attrs)
-
-	def _normalizeFormatField(self, attrs):
-		normalizeIA2TextFormatField(attrs)
-		ia2TextStartOffset = attrs.get("ia2TextStartOffset")
-		if ia2TextStartOffset is not None:
-			assert ia2TextStartOffset.isdigit(), "ia2TextStartOffset isn't a digit, %r" % ia2TextStartOffset
-			attrs["ia2TextStartOffset"] = int(ia2TextStartOffset)
-		return super(Gecko_ia2_TextInfo,self)._normalizeFormatField(attrs)
-
-class Gecko_ia2(VirtualBuffer):
-
-	TextInfo=Gecko_ia2_TextInfo
-	#: Maps NVDAObjects to a list of iframes/frames in that object's ancestry,
-	#: ordered from deepest to shallowest. The key is held as a weak reference so
-	#: that the cache for an object is cleaned up when that object dies. Each
-	#: frame/iframe in the lists is a tuple of (IAccessible2_2, uniqueId). This
-	#: cache is used across instances.
-	_framesCache = weakref.WeakKeyDictionary()
-
-	def __init__(self,rootNVDAObject):
-		super(Gecko_ia2,self).__init__(rootNVDAObject,backendName="gecko_ia2")
-		self._initialScrollObj = None
-
-	@staticmethod
-	def _getEmbedderFrame(acc):
-		"""Get the iframe/frame (if any) which contains the given object.
-		For example, if acc is a button inside an iframe, this will return the iframe.
-		"""
-		try:
-			# 1. Get the containing document.
-			if not isinstance(acc, IAccessibleHandler.IAccessible2_2):
-				# IAccessible NVDAObjects currently fetch IA2, but we need IA2_2 for relationTargetsOfType.
-				# (Out-of-process, for a single relation, this is cheaper than IA2::relations.)
-				acc = acc.QueryInterface(IAccessibleHandler.IAccessible2_2)
-			targets, count = acc.relationTargetsOfType(IA2_RELATION_CONTAINING_DOCUMENT, 1)
-			if count == 0:
-				return None
-			doc = targets[0].QueryInterface(IAccessibleHandler.IAccessible2_2)
-			# 2. Get its parent (the embedder); e.g. iframe.
-			embedder = doc.accParent
-			if not embedder:
-				return None
-			embedder = embedder.QueryInterface(IAccessibleHandler.IAccessible2_2)
-			# 3. Make sure this is an iframe/frame.
-			attribs = embedder.attributes
-			if "tag:browser;" in attribs:
-				# This is a top level browser, not an iframe/frame.
-				return None
-			return embedder
-		except COMError:
-			return None
-
-	@classmethod
-	def _iterIdsToTryWithAccChild(cls, obj):
-		"""Return the child ids we should try with accChild in order to determine
-		whether this object is a descendant of a particular document.
-		"""
-		# 1. Try the object itself.
-		acc = obj.IAccessibleObject
-		accId = obj.IA2UniqueID
-		yield accId
-		# 2. If this fails, this might be because the object is in an
-		# out-of-process frame, in which case the embedder document won't know
-		# about it. Try embedder frames.
-		# 2.1. Try cached frames. We cache because walking frames is expensive,
-		# and when trying to work out what TreeInterceptor this object belongs to,
-		# we'll need to query these frames for each TreeInterceptor.
-		cache = cls._framesCache.setdefault(obj, [])
-		for acc, accId in cache:
-			if not acc:
-				# All frames were cached in a previous run. There are no more.
-				return
-			yield accId
-		# 2.2. Walk remaining ancestor embedder frames, filling the cache as we go.
-		while True:
-			acc = cls._getEmbedderFrame(acc)
-			if not acc:
-				# No more. Signal this in the cache.
-				cache.append((None, None))
-				return
-			try:
-				accId = acc.uniqueID
-			except COMError:
-				# Dead object.
-				cache.append((None, None))
-				return
-			cache.append((acc, accId))
-			yield accId
-
-	def __contains__(self,obj):
-		if not (isinstance(obj,NVDAObjects.IAccessible.IAccessible) and isinstance(obj.IAccessibleObject,IAccessibleHandler.IAccessible2)) or not obj.windowClassName.startswith('Mozilla') or not winUser.isDescendantWindow(self.rootNVDAObject.windowHandle,obj.windowHandle):
-			return False
-		for accId in self._iterIdsToTryWithAccChild(obj):
-			if accId == self.rootID:
-				return True
-			try:
-				self.rootNVDAObject.IAccessibleObject.accChild(accId)
-				# The object is definitely a descendant of the document.
-				break
-			except COMError:
-				pass
-		else:
-			# The object is definitely not a descendant of the document.
-			return False
-
-		return not self._isNVDAObjectInApplication(obj)
-
-	def _get_isAlive(self):
-		if self.isLoading:
-			return True
-		root=self.rootNVDAObject
-		if not root:
-			return False
-		if not winUser.isWindow(root.windowHandle):
-			return False
-		if not root.isInForeground:
-			# #7818: Subsequent checks make COM calls.
-			# The chances of a buffer dying while the window is in the background are
-			# low, so don't make COM calls in this case; just treat it as alive.
-			# This prevents freezes on every focus change if the browser process
-			# stops responding; e.g. it froze, crashed or is being debugged.
-			return True
-		try:
-			isDefunct=bool(root.IAccessibleObject.states&IAccessibleHandler.IA2_STATE_DEFUNCT)
-		except COMError:
-			# If IAccessible2 states can not be fetched at all, defunct should be assumed as the object has clearly been disconnected or is dead
-			isDefunct=True
-		return not isDefunct
-
-	def getNVDAObjectFromIdentifier(self, docHandle, ID):
-		return NVDAObjects.IAccessible.getNVDAObjectFromEvent(docHandle, winUser.OBJID_CLIENT, ID)
-
-	def getIdentifierFromNVDAObject(self,obj):
-		docHandle=obj.windowHandle
-		ID=obj.IA2UniqueID
-		return docHandle,ID
-
-	def _shouldIgnoreFocus(self, obj):
-		if obj.role == controlTypes.ROLE_DOCUMENT and controlTypes.STATE_EDITABLE not in obj.states:
-			return True
-		return super(Gecko_ia2, self)._shouldIgnoreFocus(obj)
-
-	def _postGainFocus(self, obj):
-		if isinstance(obj, NVDAObjects.behaviors.EditableText):
-			# We aren't passing this event to the NVDAObject, so we need to do this ourselves.
-			obj.initAutoSelectDetection()
-		super(Gecko_ia2, self)._postGainFocus(obj)
-
-	def _shouldSetFocusToObj(self, obj):
-		if obj.role == controlTypes.ROLE_GRAPHIC and controlTypes.STATE_LINKED in obj.states:
-			return True
-		return super(Gecko_ia2,self)._shouldSetFocusToObj(obj)
-
-	def _activateLongDesc(self,controlField):
-		index=int(controlField['IAccessibleAction_showlongdesc'])
-		docHandle=int(controlField['controlIdentifier_docHandle'])
-		ID=int(controlField['controlIdentifier_ID'])
-		obj=self.getNVDAObjectFromIdentifier(docHandle,ID)
-		obj.doAction(index)
-
-	def _activateNVDAObject(self, obj):
-		while obj and obj != self.rootNVDAObject:
-			try:
-				obj.doAction()
-				break
-			except:
-				log.debugWarning("doAction failed")
-			if obj.hasIrrelevantLocation:
-				# This check covers invisible, off screen and a None location
-				log.debugWarning("No relevant location for object")
-				obj = obj.parent
-				continue
-			location = obj.location
-			if not location.width or not location.height:
-				obj = obj.parent
-				continue
-			log.debugWarning("Clicking with mouse")
-			oldX, oldY = winUser.getCursorPos()
-			winUser.setCursorPos(*location.center)
-			mouseHandler.executeMouseEvent(winUser.MOUSEEVENTF_LEFTDOWN, 0, 0)
-			mouseHandler.executeMouseEvent(winUser.MOUSEEVENTF_LEFTUP, 0, 0)
-			winUser.setCursorPos(oldX, oldY)
-			break
-
-	def _searchableTagValues(self, values):
-		return values
-
-	def _searchableAttribsForNodeType(self,nodeType):
-		if nodeType.startswith('heading') and nodeType[7:].isdigit():
-			attrs={"IAccessible::role":[IAccessibleHandler.IA2_ROLE_HEADING],"IAccessible2::attribute_level":[nodeType[7:]]}
-		elif nodeType == "annotation":
-			attrs={"IAccessible::role":[IAccessibleHandler.IA2_ROLE_CONTENT_DELETION,IAccessibleHandler.IA2_ROLE_CONTENT_INSERTION]}
-		elif nodeType=="heading":
-			attrs={"IAccessible::role":[IAccessibleHandler.IA2_ROLE_HEADING]}
-		elif nodeType=="table":
-			attrs={"IAccessible::role":[oleacc.ROLE_SYSTEM_TABLE]}
-			if not config.conf["documentFormatting"]["includeLayoutTables"]:
-				attrs["table-layout"]=[None]
-		elif nodeType=="link":
-			attrs={"IAccessible::role":[oleacc.ROLE_SYSTEM_LINK],"IAccessible::state_%d"%oleacc.STATE_SYSTEM_LINKED:[1]}
-		elif nodeType=="visitedLink":
-			attrs={"IAccessible::role":[oleacc.ROLE_SYSTEM_LINK],"IAccessible::state_%d"%oleacc.STATE_SYSTEM_TRAVERSED:[1]}
-		elif nodeType=="unvisitedLink":
-			attrs={"IAccessible::role":[oleacc.ROLE_SYSTEM_LINK],"IAccessible::state_%d"%oleacc.STATE_SYSTEM_LINKED:[1],"IAccessible::state_%d"%oleacc.STATE_SYSTEM_TRAVERSED:[None]}
-		elif nodeType=="formField":
-			attrs=[
-				{"IAccessible::role":[oleacc.ROLE_SYSTEM_PUSHBUTTON,oleacc.ROLE_SYSTEM_BUTTONMENU,oleacc.ROLE_SYSTEM_RADIOBUTTON,oleacc.ROLE_SYSTEM_CHECKBUTTON,oleacc.ROLE_SYSTEM_COMBOBOX,oleacc.ROLE_SYSTEM_LIST,oleacc.ROLE_SYSTEM_OUTLINE,IAccessibleHandler.IA2_ROLE_TOGGLE_BUTTON],"IAccessible::state_%s"%oleacc.STATE_SYSTEM_READONLY:[None]},
-				{"IAccessible::role":[oleacc.ROLE_SYSTEM_COMBOBOX,oleacc.ROLE_SYSTEM_TEXT],"IAccessible2::state_%s"%IAccessibleHandler.IA2_STATE_EDITABLE:[1]},
-				{"IAccessible2::state_%s"%IAccessibleHandler.IA2_STATE_EDITABLE:[1],"parent::IAccessible2::state_%s"%IAccessibleHandler.IA2_STATE_EDITABLE:[None]},
-			]
-		elif nodeType=="list":
-			attrs={"IAccessible::role":[oleacc.ROLE_SYSTEM_LIST]}
-		elif nodeType=="listItem":
-			attrs={"IAccessible::role":[oleacc.ROLE_SYSTEM_LISTITEM]}
-		elif nodeType=="button":
-			attrs={"IAccessible::role":[oleacc.ROLE_SYSTEM_PUSHBUTTON,oleacc.ROLE_SYSTEM_BUTTONMENU,IAccessibleHandler.IA2_ROLE_TOGGLE_BUTTON]}
-		elif nodeType=="edit":
-			attrs=[
-				{"IAccessible::role":[oleacc.ROLE_SYSTEM_TEXT],"IAccessible2::state_%s"%IAccessibleHandler.IA2_STATE_EDITABLE:[1]},
-				{"IAccessible2::state_%s"%IAccessibleHandler.IA2_STATE_EDITABLE:[1],"parent::IAccessible2::state_%s"%IAccessibleHandler.IA2_STATE_EDITABLE:[None]},
-			]
-		elif nodeType=="frame":
-			attrs={"IAccessible::role":[IAccessibleHandler.IA2_ROLE_INTERNAL_FRAME]}
-		elif nodeType=="separator":
-			attrs={"IAccessible::role":[oleacc.ROLE_SYSTEM_SEPARATOR]}
-		elif nodeType=="radioButton":
-			attrs={"IAccessible::role":[oleacc.ROLE_SYSTEM_RADIOBUTTON]}
-		elif nodeType=="comboBox":
-			attrs={"IAccessible::role":[oleacc.ROLE_SYSTEM_COMBOBOX]}
-		elif nodeType=="checkBox":
-			attrs = [
-				{"IAccessible::role": [oleacc.ROLE_SYSTEM_CHECKBUTTON]},
-				{"IAccessible2::attribute_xml-roles": [VBufStorage_findMatch_word("switch")]},
-			]
-		elif nodeType=="graphic":
-			attrs={"IAccessible::role":[oleacc.ROLE_SYSTEM_GRAPHIC]}
-		elif nodeType=="blockQuote":
-			attrs=[
-				# Search for a tag of blockquote for older implementations before the blockquote IAccessible2 role existed.
-				{"IAccessible2::attribute_tag":self._searchableTagValues(["blockquote"])},
-				# Also support the new blockquote IAccessible2 role
-				{"IAccessible::role":[IAccessibleHandler.IA2_ROLE_BLOCK_QUOTE]},
-			]
-		elif nodeType=="focusable":
-			attrs={"IAccessible::state_%s"%oleacc.STATE_SYSTEM_FOCUSABLE:[1]}
-		elif nodeType=="landmark":
-			attrs = [
-				{"IAccessible::role": [IAccessibleHandler.IA2_ROLE_LANDMARK]},
-				{"IAccessible2::attribute_xml-roles": [VBufStorage_findMatch_word(lr) for lr in aria.landmarkRoles]},
-				{"IAccessible2::attribute_xml-roles": [VBufStorage_findMatch_word("region")],
-					"name": [VBufStorage_findMatch_notEmpty]}
-				]
-		elif nodeType == "article":
-			attrs = [
-				{"IAccessible2::attribute_xml-roles": [VBufStorage_findMatch_word("article")]}
-			]
-		elif nodeType == "grouping":
-			attrs = [
-				{
-					"IAccessible2::attribute_xml-roles": [
-						VBufStorage_findMatch_word(r) for r in ("group", "radiogroup")
-					],
-					"name": [VBufStorage_findMatch_notEmpty]
-				},
-				{
-					"IAccessible2::attribute_tag": self._searchableTagValues(["fieldset"]),
-					"name": [VBufStorage_findMatch_notEmpty]
-				},
-			]
-		elif nodeType=="embeddedObject":
-			attrs=[
-				{
-					"IAccessible2::attribute_tag":
-					self._searchableTagValues(["embed", "object", "applet", "audio", "video", "figure"])
-				},
-				{"IAccessible::role":[oleacc.ROLE_SYSTEM_APPLICATION,oleacc.ROLE_SYSTEM_DIALOG]},
-			]
-		else:
-			return None
-		return attrs
-
-	def event_stateChange(self,obj,nextHandler):
-		if not self.isAlive:
-			return treeInterceptorHandler.killTreeInterceptor(self)
-		return nextHandler()
-
-	def event_scrollingStart(self, obj, nextHandler):
-		if not self.isReady:
-			self._initialScrollObj = obj
-			return nextHandler()
-		if not self._handleScrollTo(obj):
-			return nextHandler()
-	event_scrollingStart.ignoreIsReady = True
-
-	def _getTableCellAt(self,tableID,startPos,destRow,destCol):
-		docHandle = self.rootDocHandle
-		table = self.getNVDAObjectFromIdentifier(docHandle, tableID)
-		try:
-			try:
-				cell = table.IAccessibleTable2Object.cellAt(destRow - 1, destCol - 1).QueryInterface(IAccessible2)
-			except AttributeError:
-				cell = table.IAccessibleTableObject.accessibleAt(destRow - 1, destCol - 1).QueryInterface(IAccessible2)
-			cell = NVDAObjects.IAccessible.IAccessible(IAccessibleObject=cell, IAccessibleChildID=0)
-			if cell.IA2Attributes.get('hidden'):
-				raise LookupError("Found hidden cell") 
-			return self.makeTextInfo(cell)
-		except (COMError, RuntimeError):
-			raise LookupError
-
-	def _getNearestTableCell(self, tableID, startPos, origRow, origCol, origRowSpan, origColSpan, movement, axis):
-		# Skip the VirtualBuffer implementation as the base BrowseMode implementation is good enough for us here.
-		return super(VirtualBuffer,self)._getNearestTableCell(tableID, startPos, origRow, origCol, origRowSpan, origColSpan, movement, axis)
-
-	def _get_documentConstantIdentifier(self):
-		try:
-			return self.rootNVDAObject.IAccessibleObject.accValue(0)
-		except COMError:
-			return None
-
-	def _getInitialCaretPos(self):
-		initialPos = super(Gecko_ia2,self)._getInitialCaretPos()
-		if initialPos:
-			return initialPos
-		return self._initialScrollObj
+#virtualBuffers/gecko_ia2.py
+#A part of NonVisual Desktop Access (NVDA)
+#This file is covered by the GNU General Public License.
+#See the file COPYING for more details.
+# Copyright (C) 2008-2020 NV Access Limited, Babbage B.V., Mozilla Corporation
+
+import weakref
+from . import VirtualBuffer, VirtualBufferTextInfo, VBufStorage_findMatch_word, VBufStorage_findMatch_notEmpty
+import treeInterceptorHandler
+import controlTypes
+import NVDAObjects.IAccessible.mozilla
+import NVDAObjects.behaviors
+import winUser
+import mouseHandler
+import IAccessibleHandler
+import oleacc
+from logHandler import log
+import textInfos
+from comtypes.gen.IAccessible2Lib import IAccessible2
+from comtypes import COMError
+import aria
+import config
+from NVDAObjects.IAccessible import normalizeIA2TextFormatField, IA2TextTextInfo
+
+IA2_RELATION_CONTAINING_DOCUMENT = "containingDocument"
+
+class Gecko_ia2_TextInfo(VirtualBufferTextInfo):
+
+	def _getBoundingRectFromOffset(self,offset):
+		formatFieldStart, formatFieldEnd = self._getUnitOffsets(textInfos.UNIT_FORMATFIELD, offset)
+		# The format field starts at the first character.
+		for field in reversed(self._getFieldsInRange(formatFieldStart, formatFieldStart+1)):
+			if not (isinstance(field, textInfos.FieldCommand) and field.command == "formatChange"):
+				# This is no format field.
+				continue
+			attrs = field.field
+			ia2TextStartOffset = attrs.get("ia2TextStartOffset")
+			if ia2TextStartOffset is None:
+				# No ia2TextStartOffset specified, most likely a format field that doesn't originate from IA2Text.
+				continue
+			ia2TextStartOffset += attrs.get("strippedCharsFromStart", 0)
+			relOffset = offset - formatFieldStart + ia2TextStartOffset
+			obj = self._getNVDAObjectFromOffset(offset)
+			if not hasattr(obj, "IAccessibleTextObject"):
+				raise LookupError("Object doesn't have an IAccessibleTextObject")
+			return IA2TextTextInfo._getBoundingRectFromOffsetInObject(obj, relOffset)
+		return super(Gecko_ia2_TextInfo, self)._getBoundingRectFromOffset(offset)
+
+	def _normalizeControlField(self,attrs):
+		for attr in ("table-rownumber-presentational","table-columnnumber-presentational","table-rowcount-presentational","table-columncount-presentational"):
+			attrVal=attrs.get(attr)
+			if attrVal is not None:
+				attrs[attr]=int(attrVal)
+
+		current = attrs.get("IAccessible2::attribute_current")
+		if current not in (None, 'false'):
+			attrs['current']= current
+		placeholder = self._getPlaceholderAttribute(attrs, "IAccessible2::attribute_placeholder")
+		if placeholder is not None:
+			attrs['placeholder']= placeholder
+		accRole=attrs['IAccessible::role']
+		accRole=int(accRole) if accRole.isdigit() else accRole
+		role=IAccessibleHandler.IAccessibleRolesToNVDARoles.get(accRole,controlTypes.ROLE_UNKNOWN)
+		if attrs.get('IAccessible2::attribute_tag',"").lower()=="blockquote":
+			role=controlTypes.ROLE_BLOCKQUOTE
+		states=set(IAccessibleHandler.IAccessibleStatesToNVDAStates[x] for x in [1<<y for y in range(32)] if int(attrs.get('IAccessible::state_%s'%x,0)) and x in IAccessibleHandler.IAccessibleStatesToNVDAStates)
+		states|=set(IAccessibleHandler.IAccessible2StatesToNVDAStates[x] for x in [1<<y for y in range(32)] if int(attrs.get('IAccessible2::state_%s'%x,0)) and x in IAccessibleHandler.IAccessible2StatesToNVDAStates)
+		if role == controlTypes.ROLE_EDITABLETEXT and not (controlTypes.STATE_FOCUSABLE in states or controlTypes.STATE_UNAVAILABLE in states or controlTypes.STATE_EDITABLE in states):
+			# This is a text leaf.
+			# See NVDAObjects.Iaccessible.mozilla.findOverlayClasses for an explanation of these checks.
+			role = controlTypes.ROLE_STATICTEXT
+		if attrs.get("IAccessibleAction_showlongdesc") is not None:
+			states.add(controlTypes.STATE_HASLONGDESC)
+		if "IAccessibleAction_click" in attrs:
+			states.add(controlTypes.STATE_CLICKABLE)
+		grabbed = attrs.get("IAccessible2::attribute_grabbed")
+		if grabbed == "false":
+			states.add(controlTypes.STATE_DRAGGABLE)
+		elif grabbed == "true":
+			states.add(controlTypes.STATE_DRAGGING)
+		sorted = attrs.get("IAccessible2::attribute_sort")
+		if sorted=="ascending":
+			states.add(controlTypes.STATE_SORTED_ASCENDING)
+		elif sorted=="descending":
+			states.add(controlTypes.STATE_SORTED_DESCENDING)
+		elif sorted=="other":
+			states.add(controlTypes.STATE_SORTED)
+		roleText=attrs.get("IAccessible2::attribute_roledescription")
+		if roleText:
+			attrs['roleText']=roleText
+		if attrs.get("IAccessible2::attribute_dropeffect", "none") != "none":
+			states.add(controlTypes.STATE_DROPTARGET)
+		if role==controlTypes.ROLE_LINK and controlTypes.STATE_LINKED not in states:
+			# This is a named link destination, not a link which can be activated. The user doesn't care about these.
+			role=controlTypes.ROLE_TEXTFRAME
+		level=attrs.get('IAccessible2::attribute_level',"")
+		xmlRoles = attrs.get("IAccessible2::attribute_xml-roles", "").split(" ")
+		if "treegrid" in xmlRoles:
+			role = controlTypes.ROLE_TABLE
+		landmark = next((xr for xr in xmlRoles if xr in aria.landmarkRoles), None)
+		if landmark and role != controlTypes.ROLE_LANDMARK and landmark != xmlRoles[0]:
+			# Ignore the landmark role
+			landmark = None
+		if role == controlTypes.ROLE_DOCUMENT and xmlRoles[0] == "article":
+			role = controlTypes.ROLE_ARTICLE
+		elif role == controlTypes.ROLE_GROUPING and xmlRoles[0] == "figure":
+			role = controlTypes.ROLE_FIGURE
+		elif role in (controlTypes.ROLE_LANDMARK, controlTypes.ROLE_SECTION) and xmlRoles[0] == "region":
+			role = controlTypes.ROLE_REGION
+		elif xmlRoles[0] == "switch":
+			# role="switch" gets mapped to IA2_ROLE_TOGGLE_BUTTON, but it uses the
+			# checked state instead of pressed. The simplest way to deal with this
+			# identity crisis is to map it to a check box.
+			role = controlTypes.ROLE_CHECKBOX
+			states.discard(controlTypes.STATE_PRESSED)
+		attrs['role']=role
+		attrs['states']=states
+		if level != "" and level is not None:
+			attrs['level']=level
+		if landmark:
+			attrs["landmark"]=landmark
+		return super(Gecko_ia2_TextInfo,self)._normalizeControlField(attrs)
+
+	def _normalizeFormatField(self, attrs):
+		normalizeIA2TextFormatField(attrs)
+		ia2TextStartOffset = attrs.get("ia2TextStartOffset")
+		if ia2TextStartOffset is not None:
+			assert ia2TextStartOffset.isdigit(), "ia2TextStartOffset isn't a digit, %r" % ia2TextStartOffset
+			attrs["ia2TextStartOffset"] = int(ia2TextStartOffset)
+		return super(Gecko_ia2_TextInfo,self)._normalizeFormatField(attrs)
+
+class Gecko_ia2(VirtualBuffer):
+
+	TextInfo=Gecko_ia2_TextInfo
+	#: Maps NVDAObjects to a list of iframes/frames in that object's ancestry,
+	#: ordered from deepest to shallowest. The key is held as a weak reference so
+	#: that the cache for an object is cleaned up when that object dies. Each
+	#: frame/iframe in the lists is a tuple of (IAccessible2_2, uniqueId). This
+	#: cache is used across instances.
+	_framesCache = weakref.WeakKeyDictionary()
+
+	def __init__(self,rootNVDAObject):
+		super(Gecko_ia2,self).__init__(rootNVDAObject,backendName="gecko_ia2")
+		self._initialScrollObj = None
+
+	@staticmethod
+	def _getEmbedderFrame(acc):
+		"""Get the iframe/frame (if any) which contains the given object.
+		For example, if acc is a button inside an iframe, this will return the iframe.
+		"""
+		try:
+			# 1. Get the containing document.
+			if not isinstance(acc, IAccessibleHandler.IAccessible2_2):
+				# IAccessible NVDAObjects currently fetch IA2, but we need IA2_2 for relationTargetsOfType.
+				# (Out-of-process, for a single relation, this is cheaper than IA2::relations.)
+				acc = acc.QueryInterface(IAccessibleHandler.IAccessible2_2)
+			targets, count = acc.relationTargetsOfType(IA2_RELATION_CONTAINING_DOCUMENT, 1)
+			if count == 0:
+				return None
+			doc = targets[0].QueryInterface(IAccessibleHandler.IAccessible2_2)
+			# 2. Get its parent (the embedder); e.g. iframe.
+			embedder = doc.accParent
+			if not embedder:
+				return None
+			embedder = embedder.QueryInterface(IAccessibleHandler.IAccessible2_2)
+			# 3. Make sure this is an iframe/frame.
+			attribs = embedder.attributes
+			if "tag:browser;" in attribs:
+				# This is a top level browser, not an iframe/frame.
+				return None
+			return embedder
+		except COMError:
+			return None
+
+	@classmethod
+	def _iterIdsToTryWithAccChild(cls, obj):
+		"""Return the child ids we should try with accChild in order to determine
+		whether this object is a descendant of a particular document.
+		"""
+		# 1. Try the object itself.
+		acc = obj.IAccessibleObject
+		accId = obj.IA2UniqueID
+		yield accId
+		# 2. If this fails, this might be because the object is in an
+		# out-of-process frame, in which case the embedder document won't know
+		# about it. Try embedder frames.
+		# 2.1. Try cached frames. We cache because walking frames is expensive,
+		# and when trying to work out what TreeInterceptor this object belongs to,
+		# we'll need to query these frames for each TreeInterceptor.
+		cache = cls._framesCache.setdefault(obj, [])
+		for acc, accId in cache:
+			if not acc:
+				# All frames were cached in a previous run. There are no more.
+				return
+			yield accId
+		# 2.2. Walk remaining ancestor embedder frames, filling the cache as we go.
+		while True:
+			acc = cls._getEmbedderFrame(acc)
+			if not acc:
+				# No more. Signal this in the cache.
+				cache.append((None, None))
+				return
+			try:
+				accId = acc.uniqueID
+			except COMError:
+				# Dead object.
+				cache.append((None, None))
+				return
+			cache.append((acc, accId))
+			yield accId
+
+	def __contains__(self,obj):
+		if not (isinstance(obj,NVDAObjects.IAccessible.IAccessible) and isinstance(obj.IAccessibleObject,IAccessibleHandler.IAccessible2)) or not obj.windowClassName.startswith('Mozilla') or not winUser.isDescendantWindow(self.rootNVDAObject.windowHandle,obj.windowHandle):
+			return False
+		for accId in self._iterIdsToTryWithAccChild(obj):
+			if accId == self.rootID:
+				return True
+			try:
+				self.rootNVDAObject.IAccessibleObject.accChild(accId)
+				# The object is definitely a descendant of the document.
+				break
+			except COMError:
+				pass
+		else:
+			# The object is definitely not a descendant of the document.
+			return False
+
+		return not self._isNVDAObjectInApplication(obj)
+
+	def _get_isAlive(self):
+		if self.isLoading:
+			return True
+		root=self.rootNVDAObject
+		if not root:
+			return False
+		if not winUser.isWindow(root.windowHandle):
+			return False
+		if not root.isInForeground:
+			# #7818: Subsequent checks make COM calls.
+			# The chances of a buffer dying while the window is in the background are
+			# low, so don't make COM calls in this case; just treat it as alive.
+			# This prevents freezes on every focus change if the browser process
+			# stops responding; e.g. it froze, crashed or is being debugged.
+			return True
+		try:
+			isDefunct=bool(root.IAccessibleObject.states&IAccessibleHandler.IA2_STATE_DEFUNCT)
+		except COMError:
+			# If IAccessible2 states can not be fetched at all, defunct should be assumed as the object has clearly been disconnected or is dead
+			isDefunct=True
+		return not isDefunct
+
+	def getNVDAObjectFromIdentifier(self, docHandle, ID):
+		return NVDAObjects.IAccessible.getNVDAObjectFromEvent(docHandle, winUser.OBJID_CLIENT, ID)
+
+	def getIdentifierFromNVDAObject(self,obj):
+		docHandle=obj.windowHandle
+		ID=obj.IA2UniqueID
+		return docHandle,ID
+
+	def _shouldIgnoreFocus(self, obj):
+		if obj.role == controlTypes.ROLE_DOCUMENT and controlTypes.STATE_EDITABLE not in obj.states:
+			return True
+		return super(Gecko_ia2, self)._shouldIgnoreFocus(obj)
+
+	def _postGainFocus(self, obj):
+		if isinstance(obj, NVDAObjects.behaviors.EditableText):
+			# We aren't passing this event to the NVDAObject, so we need to do this ourselves.
+			obj.initAutoSelectDetection()
+		super(Gecko_ia2, self)._postGainFocus(obj)
+
+	def _shouldSetFocusToObj(self, obj):
+		if obj.role == controlTypes.ROLE_GRAPHIC and controlTypes.STATE_LINKED in obj.states:
+			return True
+		return super(Gecko_ia2,self)._shouldSetFocusToObj(obj)
+
+	def _activateLongDesc(self,controlField):
+		index=int(controlField['IAccessibleAction_showlongdesc'])
+		docHandle=int(controlField['controlIdentifier_docHandle'])
+		ID=int(controlField['controlIdentifier_ID'])
+		obj=self.getNVDAObjectFromIdentifier(docHandle,ID)
+		obj.doAction(index)
+
+	def _activateNVDAObject(self, obj):
+		while obj and obj != self.rootNVDAObject:
+			try:
+				obj.doAction()
+				break
+			except:
+				log.debugWarning("doAction failed")
+			if obj.hasIrrelevantLocation:
+				# This check covers invisible, off screen and a None location
+				log.debugWarning("No relevant location for object")
+				obj = obj.parent
+				continue
+			location = obj.location
+			if not location.width or not location.height:
+				obj = obj.parent
+				continue
+			log.debugWarning("Clicking with mouse")
+			oldX, oldY = winUser.getCursorPos()
+			winUser.setCursorPos(*location.center)
+			mouseHandler.executeMouseEvent(winUser.MOUSEEVENTF_LEFTDOWN, 0, 0)
+			mouseHandler.executeMouseEvent(winUser.MOUSEEVENTF_LEFTUP, 0, 0)
+			winUser.setCursorPos(oldX, oldY)
+			break
+
+	def _searchableTagValues(self, values):
+		return values
+
+	def _searchableAttribsForNodeType(self,nodeType):
+		if nodeType.startswith('heading') and nodeType[7:].isdigit():
+			attrs={"IAccessible::role":[IAccessibleHandler.IA2_ROLE_HEADING],"IAccessible2::attribute_level":[nodeType[7:]]}
+		elif nodeType == "annotation":
+			attrs={"IAccessible::role":[IAccessibleHandler.IA2_ROLE_CONTENT_DELETION,IAccessibleHandler.IA2_ROLE_CONTENT_INSERTION]}
+		elif nodeType=="heading":
+			attrs={"IAccessible::role":[IAccessibleHandler.IA2_ROLE_HEADING]}
+		elif nodeType=="table":
+			attrs={"IAccessible::role":[oleacc.ROLE_SYSTEM_TABLE]}
+			if not config.conf["documentFormatting"]["includeLayoutTables"]:
+				attrs["table-layout"]=[None]
+		elif nodeType=="link":
+			attrs={"IAccessible::role":[oleacc.ROLE_SYSTEM_LINK],"IAccessible::state_%d"%oleacc.STATE_SYSTEM_LINKED:[1]}
+		elif nodeType=="visitedLink":
+			attrs={"IAccessible::role":[oleacc.ROLE_SYSTEM_LINK],"IAccessible::state_%d"%oleacc.STATE_SYSTEM_TRAVERSED:[1]}
+		elif nodeType=="unvisitedLink":
+			attrs={"IAccessible::role":[oleacc.ROLE_SYSTEM_LINK],"IAccessible::state_%d"%oleacc.STATE_SYSTEM_LINKED:[1],"IAccessible::state_%d"%oleacc.STATE_SYSTEM_TRAVERSED:[None]}
+		elif nodeType=="formField":
+			attrs=[
+				{"IAccessible::role":[oleacc.ROLE_SYSTEM_PUSHBUTTON,oleacc.ROLE_SYSTEM_BUTTONMENU,oleacc.ROLE_SYSTEM_RADIOBUTTON,oleacc.ROLE_SYSTEM_CHECKBUTTON,oleacc.ROLE_SYSTEM_COMBOBOX,oleacc.ROLE_SYSTEM_LIST,oleacc.ROLE_SYSTEM_OUTLINE,IAccessibleHandler.IA2_ROLE_TOGGLE_BUTTON],"IAccessible::state_%s"%oleacc.STATE_SYSTEM_READONLY:[None]},
+				{"IAccessible::role":[oleacc.ROLE_SYSTEM_COMBOBOX,oleacc.ROLE_SYSTEM_TEXT],"IAccessible2::state_%s"%IAccessibleHandler.IA2_STATE_EDITABLE:[1]},
+				{"IAccessible2::state_%s"%IAccessibleHandler.IA2_STATE_EDITABLE:[1],"parent::IAccessible2::state_%s"%IAccessibleHandler.IA2_STATE_EDITABLE:[None]},
+			]
+		elif nodeType=="list":
+			attrs={"IAccessible::role":[oleacc.ROLE_SYSTEM_LIST]}
+		elif nodeType=="listItem":
+			attrs={"IAccessible::role":[oleacc.ROLE_SYSTEM_LISTITEM]}
+		elif nodeType=="button":
+			attrs={"IAccessible::role":[oleacc.ROLE_SYSTEM_PUSHBUTTON,oleacc.ROLE_SYSTEM_BUTTONMENU,IAccessibleHandler.IA2_ROLE_TOGGLE_BUTTON]}
+		elif nodeType=="edit":
+			attrs=[
+				{"IAccessible::role":[oleacc.ROLE_SYSTEM_TEXT],"IAccessible2::state_%s"%IAccessibleHandler.IA2_STATE_EDITABLE:[1]},
+				{"IAccessible2::state_%s"%IAccessibleHandler.IA2_STATE_EDITABLE:[1],"parent::IAccessible2::state_%s"%IAccessibleHandler.IA2_STATE_EDITABLE:[None]},
+			]
+		elif nodeType=="frame":
+			attrs={"IAccessible::role":[IAccessibleHandler.IA2_ROLE_INTERNAL_FRAME]}
+		elif nodeType=="separator":
+			attrs={"IAccessible::role":[oleacc.ROLE_SYSTEM_SEPARATOR]}
+		elif nodeType=="radioButton":
+			attrs={"IAccessible::role":[oleacc.ROLE_SYSTEM_RADIOBUTTON]}
+		elif nodeType=="comboBox":
+			attrs={"IAccessible::role":[oleacc.ROLE_SYSTEM_COMBOBOX]}
+		elif nodeType=="checkBox":
+			attrs = [
+				{"IAccessible::role": [oleacc.ROLE_SYSTEM_CHECKBUTTON]},
+				{"IAccessible2::attribute_xml-roles": [VBufStorage_findMatch_word("switch")]},
+			]
+		elif nodeType=="graphic":
+			attrs={"IAccessible::role":[oleacc.ROLE_SYSTEM_GRAPHIC]}
+		elif nodeType=="blockQuote":
+			attrs=[
+				# Search for a tag of blockquote for older implementations before the blockquote IAccessible2 role existed.
+				{"IAccessible2::attribute_tag":self._searchableTagValues(["blockquote"])},
+				# Also support the new blockquote IAccessible2 role
+				{"IAccessible::role":[IAccessibleHandler.IA2_ROLE_BLOCK_QUOTE]},
+			]
+		elif nodeType=="focusable":
+			attrs={"IAccessible::state_%s"%oleacc.STATE_SYSTEM_FOCUSABLE:[1]}
+		elif nodeType=="landmark":
+			attrs = [
+				{"IAccessible::role": [IAccessibleHandler.IA2_ROLE_LANDMARK]},
+				{"IAccessible2::attribute_xml-roles": [VBufStorage_findMatch_word(lr) for lr in aria.landmarkRoles]},
+				{"IAccessible2::attribute_xml-roles": [VBufStorage_findMatch_word("region")],
+					"name": [VBufStorage_findMatch_notEmpty]}
+				]
+		elif nodeType == "article":
+			attrs = [
+				{"IAccessible2::attribute_xml-roles": [VBufStorage_findMatch_word("article")]}
+			]
+		elif nodeType == "grouping":
+			attrs = [
+				{
+					"IAccessible2::attribute_xml-roles": [
+						VBufStorage_findMatch_word(r) for r in ("group", "radiogroup")
+					],
+					"name": [VBufStorage_findMatch_notEmpty]
+				},
+				{
+					"IAccessible2::attribute_tag": self._searchableTagValues(["fieldset"]),
+					"name": [VBufStorage_findMatch_notEmpty]
+				},
+			]
+		elif nodeType=="embeddedObject":
+			attrs=[
+				{
+					"IAccessible2::attribute_tag":
+					self._searchableTagValues(["embed", "object", "applet", "audio", "video", "figure"])
+				},
+				{"IAccessible::role":[oleacc.ROLE_SYSTEM_APPLICATION,oleacc.ROLE_SYSTEM_DIALOG]},
+			]
+		else:
+			return None
+		return attrs
+
+	def event_stateChange(self,obj,nextHandler):
+		if not self.isAlive:
+			return treeInterceptorHandler.killTreeInterceptor(self)
+		return nextHandler()
+
+	def event_scrollingStart(self, obj, nextHandler):
+		if not self.isReady:
+			self._initialScrollObj = obj
+			return nextHandler()
+		if not self._handleScrollTo(obj):
+			return nextHandler()
+	event_scrollingStart.ignoreIsReady = True
+
+	def _getTableCellAt(self,tableID,startPos,destRow,destCol):
+		docHandle = self.rootDocHandle
+		table = self.getNVDAObjectFromIdentifier(docHandle, tableID)
+		try:
+			try:
+				cell = table.IAccessibleTable2Object.cellAt(destRow - 1, destCol - 1).QueryInterface(IAccessible2)
+			except AttributeError:
+				cell = table.IAccessibleTableObject.accessibleAt(destRow - 1, destCol - 1).QueryInterface(IAccessible2)
+			cell = NVDAObjects.IAccessible.IAccessible(IAccessibleObject=cell, IAccessibleChildID=0)
+			if cell.IA2Attributes.get('hidden'):
+				raise LookupError("Found hidden cell") 
+			return self.makeTextInfo(cell)
+		except (COMError, RuntimeError):
+			raise LookupError
+
+	def _getNearestTableCell(self, tableID, startPos, origRow, origCol, origRowSpan, origColSpan, movement, axis):
+		# Skip the VirtualBuffer implementation as the base BrowseMode implementation is good enough for us here.
+		return super(VirtualBuffer,self)._getNearestTableCell(tableID, startPos, origRow, origCol, origRowSpan, origColSpan, movement, axis)
+
+	def _get_documentConstantIdentifier(self):
+		try:
+			return self.rootNVDAObject.IAccessibleObject.accValue(0)
+		except COMError:
+			return None
+
+	def _getInitialCaretPos(self):
+		initialPos = super(Gecko_ia2,self)._getInitialCaretPos()
+		if initialPos:
+			return initialPos
+		return self._initialScrollObj